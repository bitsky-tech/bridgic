[project]
name = "bridgic-llms-openai-like"
<<<<<<< HEAD
version = "0.1.0.post1"
=======
version = "0.1.1.dev1"
>>>>>>> 79dd97ac
license = {text = "MIT"}
classifiers = [
    # "Private :: Do Not Upload",
    "Programming Language :: Python :: 3",
]
description = "OpenAI-like LLM adapters for Bridgic, enabling connectivity with external LLM providers."
readme = "README.md"
requires-python = ">=3.9"
authors = [
    { name = "Tielei Zhang", email = "zhangtl04@gmail.com" },
]
dependencies = [
    "bridgic-core>=0.1.0",
    "openai>=1.60.0",
    "httpx>=0.28.1",
    "httpx-aiohttp>=0.1.8",
]

[dependency-groups]
dev = [
    "pytest>=8.4.0",
    "pytest-asyncio>=1.0.0",
]

[tool.pytest.ini_options]
addopts = ["--tb=short", "--verbose"]

[build-system]
requires = ["hatchling"]
build-backend = "hatchling.build"

[tool.hatch.build]
include = ["bridgic/"]

[tool.uv.sources]
bridgic-core = { path = "../../../bridgic-core" }<|MERGE_RESOLUTION|>--- conflicted
+++ resolved
@@ -1,10 +1,6 @@
 [project]
 name = "bridgic-llms-openai-like"
-<<<<<<< HEAD
-version = "0.1.0.post1"
-=======
-version = "0.1.1.dev1"
->>>>>>> 79dd97ac
+version = "0.1.1"
 license = {text = "MIT"}
 classifiers = [
     # "Private :: Do Not Upload",
@@ -17,7 +13,7 @@
     { name = "Tielei Zhang", email = "zhangtl04@gmail.com" },
 ]
 dependencies = [
-    "bridgic-core>=0.1.0",
+    "bridgic-core>=0.1.1",
     "openai>=1.60.0",
     "httpx>=0.28.1",
     "httpx-aiohttp>=0.1.8",
