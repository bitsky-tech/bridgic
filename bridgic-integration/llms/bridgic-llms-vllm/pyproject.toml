--- conflicted
+++ resolved
@@ -13,11 +13,7 @@
 ]
 dependencies = [
     "bridgic-core>=0.1.0.dev10",
-<<<<<<< HEAD
-    "bridgic-llms-openai-like>=0.1.0.dev2",
-=======
     "bridgic-llms-openai-like>=0.1.0.dev4",
->>>>>>> 875646c7
 ]
 
 [dependency-groups]
