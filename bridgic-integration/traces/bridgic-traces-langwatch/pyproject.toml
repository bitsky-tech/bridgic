--- conflicted
+++ resolved
@@ -1,10 +1,6 @@
 [project]
 name = "bridgic-traces-langwatch"
-<<<<<<< HEAD
-version = "0.1.1.dev1"
-=======
-version = "0.1.1.post1"
->>>>>>> 8134bc16
+version = "0.1.2.dev1"
 license = {text = "MIT"}
 classifiers = [
     "Programming Language :: Python :: 3",
