[project]
name = "bridgic-traces-opik"
<<<<<<< HEAD
version = "0.1.1.dev1"
=======
version = "0.1.1"
>>>>>>> b85ba0d3
license = {text = "MIT"}
classifiers = [
    # "Private :: Do Not Upload",
    "Programming Language :: Python :: 3",
]
description = "Opik observability integration for Bridgic."
readme = "README.md"
requires-python = ">=3.9"
authors = [
    { name = "Tielei Zhang", email = "zhangtl04@gmail.com" },
]

dependencies = [
    "bridgic-core>=0.1.3",
    "opik>=1.8.97",
    "urllib3<2.0", # for fixing urllib3 warning in python 3.9, see https://github.com/urllib3/urllib3/issues/3020
]

[dependency-groups]
dev = [
    "pytest>=8.4.0",
    "pytest-asyncio>=1.0.0",
]

[tool.pytest.ini_options]
addopts = ["--tb=short", "--verbose"]

[build-system]
requires = ["hatchling"]
build-backend = "hatchling.build"

[tool.hatch.build]
include = ["bridgic/"]

[tool.uv.sources]
bridgic-core = { path = "../../../bridgic-core", editable = true }<|MERGE_RESOLUTION|>--- conflicted
+++ resolved
@@ -1,10 +1,6 @@
 [project]
 name = "bridgic-traces-opik"
-<<<<<<< HEAD
-version = "0.1.1.dev1"
-=======
 version = "0.1.1"
->>>>>>> b85ba0d3
 license = {text = "MIT"}
 classifiers = [
     # "Private :: Do Not Upload",
