--- conflicted
+++ resolved
@@ -51,11 +51,7 @@
     "from bridgic.core.automa import GraphAutoma, worker\n",
     "from bridgic.core.model.protocols import Choice\n",
     "from bridgic.core.model.types import Message, Role\n",
-<<<<<<< HEAD
-    "from bridgic.llms.vllm import VllmServerLlm\n",
-=======
     "from bridgic.llms.openai import OpenAILlm, OpenAIConfiguration\n",
->>>>>>> 6fe0a80b
     "\n",
     "llm = OpenAILlm(  # the llm instance\n",
     "    api_base=_api_base,\n",
