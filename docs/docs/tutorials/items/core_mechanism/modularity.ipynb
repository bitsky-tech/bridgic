{
 "cells": [
  {
   "cell_type": "markdown",
   "id": "cb404083",
   "metadata": {},
   "source": [
    "# Modularity\n",
    "\n",
    "During the development process, we may have already had some individual automas. Now, we want to combine them to create a more powerful automa. **An automa can also be added as a Worker to another Automa to achieve reuse**.\n",
    "\n",
    "Let's understand it with a sample case.\n",
    "\n",
    "## Report Writer\n",
    "\n",
    "The typical process of report writing usually involves drafting an outline based on user input and then writing the report according to the outline. Now, let's first write an Automa for generating an outline, and then nest it within the Automa for writing the report.\n",
    "\n",
    "### 1. Initialize\n",
    "\n",
    "Initialize the runtime environment."
   ]
  },
  {
   "cell_type": "code",
   "execution_count": null,
   "id": "0b537f20",
   "metadata": {},
   "outputs": [],
   "source": [
    "import os\n",
    "\n",
    "# Set the API base and key.\n",
    "_api_key = os.environ.get(\"OPENAI_API_KEY\")\n",
    "_api_base = os.environ.get(\"OPENAI_API_BASE\")\n",
    "_model_name = os.environ.get(\"OPENAI_MODEL_NAME\")\n",
    "\n",
    "# Import the necessary modules.\n",
    "from typing import List\n",
    "from pydantic import BaseModel, Field\n",
    "from bridgic.core.automa import GraphAutoma, worker\n",
    "from bridgic.core.model.types import Message, Role\n",
    "from bridgic.core.model.protocols import PydanticModel\n",
<<<<<<< HEAD
    "from bridgic.llms.vllm import VllmServerLlm\n",
=======
    "from bridgic.llms.openai import OpenAILlm\n",
>>>>>>> 6fe0a80b
    "\n",
    "llm = OpenAILlm(api_base=_api_base, api_key=_api_key, timeout=30)"
   ]
  },
  {
   "cell_type": "markdown",
   "id": "4b8d32c6",
   "metadata": {},
   "source": [
    "### 2. Outline Automa\n",
    "\n",
    "Outline Automa drafts an outline based on user input. Output an `Outline` object for subsequent processing."
   ]
  },
  {
   "cell_type": "code",
   "execution_count": null,
   "id": "b6ad0984",
   "metadata": {},
   "outputs": [],
   "source": [
    "class Outline(BaseModel):\n",
    "    outline: List[str] = Field(description=\"The outline of the use input to write report\")\n",
    "\n",
    "class OutlineWriter(GraphAutoma):\n",
    "    @worker(is_start=True)\n",
    "    async def pre_query(self, user_input: str):  # Receive the user's input and preprocess query\n",
    "        return user_input\n",
    "\n",
    "    @worker(dependencies=[\"pre_query\"], is_output=True)\n",
    "    async def topic_split(self, query: str):\n",
    "        response: Outline = await llm.astructured_output(\n",
    "            model=_model_name,\n",
    "            messages=[\n",
    "                Message.from_text(text=\"Write a sample report outline within 3 topics based on the user's input\", role=Role.SYSTEM),\n",
    "                Message.from_text(text=query, role=Role.USER,),\n",
    "            ],\n",
    "            constraint=PydanticModel(model=Outline)\n",
    "        )\n",
    "        return response"
   ]
  },
  {
   "cell_type": "markdown",
   "id": "22bdd31b",
   "metadata": {},
   "source": [
    "### 3. Write Automa\n",
    "\n",
    "We can reuse the `OutlineWriter` in `ReportWriter`."
   ]
  },
  {
   "cell_type": "code",
   "execution_count": null,
   "id": "9d6a7318",
   "metadata": {},
   "outputs": [],
   "source": [
    "class ReportWriter(GraphAutoma):\n",
    "    @worker(dependencies=[\"outline_writer\"])\n",
    "    async def write_report(self, outline: Outline):\n",
    "        outline_str = \"\\n\".join(outline.outline)\n",
    "        print(f'- - - - - Outline - - - - -')\n",
    "        print(outline_str)\n",
    "        print(f'- - - - - End - - - - -\\n')\n",
    "        \n",
    "        response = await llm.achat(\n",
    "            model=_model_name,\n",
    "            messages=[\n",
    "                Message.from_text(text=\"write a sample report based on the user's input and strictly follow the outline\", role=Role.SYSTEM),\n",
    "                Message.from_text(text=f\"{outline_str}.\", role=Role.USER),\n",
    "            ],\n",
    "        )\n",
    "        print(f'- - - - - Report - - - - -')\n",
    "        print(response.message.content)\n",
    "        print(f'- - - - - End - - - - -\\n')\n",
    "        return response.message.content\n",
    "\n",
    "report_writer = ReportWriter()\n",
    "report_writer.add_worker(\n",
    "    key=\"outline_writer\",\n",
    "    worker=OutlineWriter(),\n",
    "    is_start=True\n",
    ")"
   ]
  },
  {
   "cell_type": "markdown",
   "id": "2339fa62",
   "metadata": {},
   "source": [
    "Now, let's run it!"
   ]
  },
  {
   "cell_type": "code",
   "execution_count": 19,
   "id": "6550c782",
   "metadata": {},
   "outputs": [
    {
     "name": "stdout",
     "output_type": "stream",
     "text": [
      "- - - - - Outline - - - - -\n",
      "Definition of an Agent\n",
      "Types of Agents in Different Contexts\n",
      "Role and Function of Agents in AI and Automation\n",
      "- - - - - End - - - - -\n",
      "\n",
      "- - - - - Report - - - - -\n",
      "**Report: Definition of an Agent, Types of Agents in Different Contexts, and Role and Function of Agents in AI and Automation**\n",
      "\n",
      "---\n",
      "\n",
      "**1. Definition of an Agent**\n",
      "\n",
      "An *agent* is an autonomous entity that perceives its environment through sensors and acts upon that environment using actuators to achieve specific goals. In a broad sense, an agent is capable of making decisions based on its internal state and external inputs, adapting its behavior over time in response to changing conditions. The concept of an agent is foundational in artificial intelligence (AI), robotics, and automated systems. It operates independently or in coordination with other agents, following predefined rules, learning from experience, or using reasoning mechanisms to perform tasks efficiently.\n",
      "\n",
      "In computational terms, an agent typically consists of:\n",
      "- **Perception**: Sensing and interpreting environmental inputs.\n",
      "- **Reasoning/Decision-making**: Processing information to determine the best course of action.\n",
      "- **Action**: Executing decisions through physical or digital means.\n",
      "\n",
      "Agents can be simple (e.g., a thermostat adjusting temperature) or complex (e.g., AI-driven trading bots in financial markets).\n",
      "\n",
      "---\n",
      "\n",
      "**2. Types of Agents in Different Contexts**\n",
      "\n",
      "Agents vary significantly depending on the domain or context in which they operate. Below are key types categorized by application areas:\n",
      "\n",
      "**a. In Artificial Intelligence (AI):**\n",
      "- **Simple Reflex Agents**: Make decisions based solely on current percept. Example: A thermostat that turns on the heater when the room temperature drops below a threshold.\n",
      "- **Model-Based Reflex Agents**: Use an internal model of the world to make decisions. Example: A self-driving car that predicts traffic patterns based on historical data.\n",
      "- **Goal-Based Agents**: Act to achieve specific goals. Example: A virtual assistant like Siri or Alexa that performs tasks such as setting reminders or sending messages.\n",
      "- **Utility-Based Agents**: Choose actions that maximize expected utility. Example: An AI recommending a product based on user preferences and potential profit.\n",
      "- **Learning Agents**: Improve performance over time through experience. Example: A recommendation engine that learns user behavior and adjusts suggestions.\n",
      "\n",
      "**b. In Robotics:**\n",
      "- **Autonomous Robots**: Operate independently in dynamic environments (e.g., drones, warehouse robots).\n",
      "- **Human-Robot Collaborative Agents**: Work alongside humans (e.g., robotic arms in manufacturing).\n",
      "- **Mobile Agents**: Move through physical environments to perform tasks (e.g., delivery robots).\n",
      "\n",
      "**c. In Software and Business Automation:**\n",
      "- **Business Process Agents**: Automate routine tasks like invoice processing or customer service responses.\n",
      "- **Workflow Agents**: Coordinate multiple tasks within a system (e.g., workflow management in CRM software).\n",
      "- **Customer Service Agents**: Chatbots that respond to user queries in real time.\n",
      "\n",
      "**d. In Distributed Systems:**\n",
      "- **Multi-Agent Systems (MAS)**: Groups of agents that interact to solve complex problems (e.g., traffic management, supply chain optimization).\n",
      "- **Swarm Agents**: Simulate collective behavior (e.g., ant colonies, drone swarms).\n",
      "\n",
      "---\n",
      "\n",
      "**3. Role and Function of Agents in AI and Automation**\n",
      "\n",
      "Agents play a pivotal role in advancing AI and automation by enabling intelligent, adaptive, and scalable systems. Their key functions include:\n",
      "\n",
      "- **Autonomy and Decision-Making**: Agents operate independently, making real-time decisions without constant human intervention, which is essential in dynamic environments such as autonomous vehicles or smart homes.\n",
      "\n",
      "- **Adaptability and Learning**: Through machine learning and reinforcement learning, agents evolve their strategies based on feedback, improving accuracy and efficiency over time.\n",
      "\n",
      "- **Efficiency and Scalability**: Agents can perform repetitive or time-consuming tasks quickly and consistently, reducing human workload and operational costs. For example, AI agents in customer service reduce response times and increase service availability.\n",
      "\n",
      "- **Interoperability and Integration**: Agents can communicate and collaborate across different platforms and systems, enabling seamless integration in enterprise environments (e.g., connecting ERP, CRM, and supply chain systems).\n",
      "\n",
      "- **Problem Solving and Optimization**: In complex domains like logistics or energy management, agents use algorithms to find optimal solutions, such as route planning or load balancing.\n",
      "\n",
      "- **Human-AI Collaboration**: Agents serve as intelligent interfaces between humans and machines, enhancing user experience by providing personalized, context-aware assistance.\n",
      "\n",
      "In summary, agents are central to the development of intelligent systems that can perceive, reason, act, and learn—making them indispensable in modern AI and automation ecosystems.\n",
      "\n",
      "---\n",
      "\n",
      "**Conclusion**\n",
      "\n",
      "The concept of an agent bridges the gap between passive systems and intelligent, responsive automation. From simple rule-based tools to sophisticated AI-driven entities, agents are transforming how systems interact with their environments. As AI and automation continue to evolve, the design, deployment, and coordination of agents will remain a critical focus area across industries, driving innovation, efficiency, and human-machine collaboration.\n",
      "\n",
      "---  \n",
      "*End of Report*\n",
      "- - - - - End - - - - -\n",
      "\n"
     ]
    }
   ],
   "source": [
    "await report_writer.arun(user_input=\"What is an agent?\")"
   ]
  },
  {
   "cell_type": "markdown",
   "id": "74014e3a",
   "metadata": {},
   "source": [
    "Great! We successfully reused `OutlineWriter` in `ReportWriter`. \n",
    "\n",
    "## What have we done\n",
    "\n",
    "we added an automa as a `Worker` to another `Automa` to achieve nested reuse. There are several points that need special attention during the reuse process:\n",
    "\n",
    "1. **Worker Dependency**: A `Worker` in an `Automa` can only depend on other workers within the same `Automa`, and cannot depend across different `Automa`.\n",
    "2. **Routing**: A `Worker` in an `Automa` can only route to other workers within the same `Automa`, and cannot route across different `Automa`.\n",
    "3. **Human-in-the-loop**: When a worker inside throws an event, it hands over this event to the automa agent for handling. At this point, the event handling functions of nested automa need to be registered to the outermost Automa."
   ]
  }
 ],
 "metadata": {
  "kernelspec": {
   "display_name": ".venv",
   "language": "python",
   "name": "python3"
  },
  "language_info": {
   "codemirror_mode": {
    "name": "ipython",
    "version": 3
   },
   "file_extension": ".py",
   "mimetype": "text/x-python",
   "name": "python",
   "nbconvert_exporter": "python",
   "pygments_lexer": "ipython3",
   "version": "3.9.6"
  }
 },
 "nbformat": 4,
 "nbformat_minor": 5
}<|MERGE_RESOLUTION|>--- conflicted
+++ resolved
@@ -40,11 +40,7 @@
     "from bridgic.core.automa import GraphAutoma, worker\n",
     "from bridgic.core.model.types import Message, Role\n",
     "from bridgic.core.model.protocols import PydanticModel\n",
-<<<<<<< HEAD
-    "from bridgic.llms.vllm import VllmServerLlm\n",
-=======
     "from bridgic.llms.openai import OpenAILlm\n",
->>>>>>> 6fe0a80b
     "\n",
     "llm = OpenAILlm(api_base=_api_base, api_key=_api_key, timeout=30)"
    ]
