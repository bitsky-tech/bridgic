--- conflicted
+++ resolved
@@ -92,11 +92,7 @@
     "# Import the necessary modules.\n",
     "from bridgic.core.automa import GraphAutoma, worker\n",
     "from bridgic.core.model.types import Message, Role\n",
-<<<<<<< HEAD
-    "from bridgic.llms.vllm import VllmServerLlm\n",
-=======
     "from bridgic.llms.openai_like import OpenAILikeLlm\n",
->>>>>>> 6fe0a80b
     "\n",
     "llm = OpenAILikeLlm(api_base=_api_base, api_key=_api_key, timeout=30)"
    ]
