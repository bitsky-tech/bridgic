--- conflicted
+++ resolved
@@ -26,22 +26,14 @@
   - API Reference:
       - Bridgic-Core:
         - bridgic.core.agentic:
-<<<<<<< HEAD
-          - agentic: reference/bridgic-core/bridgic/core/agentic/index.md
-          - react: reference/bridgic-core/bridgic/core/agentic/react/index.md
-          - tool: reference/bridgic-core/bridgic/core/agentic/tool/index.md
-          - workers: reference/bridgic-core/bridgic/core/agentic/workers/index.md
-        - bridgic.core.automa:
-          - automa: reference/bridgic-core/bridgic/core/automa/index.md
-          - interaction: reference/bridgic-core/bridgic/core/automa/interaction/index.md
-          - worker: reference/bridgic-core/bridgic/core/automa/worker/index.md
-        - bridgic.core.prompt:
-          - prompt: reference/bridgic-core/bridgic/core/prompt/utils/index.md
-=======
           - Index: reference/bridgic-core/bridgic/core/agentic/index.md
           - react: reference/bridgic-core/bridgic/core/agentic/react/index.md
           - tool_specs: reference/bridgic-core/bridgic/core/agentic/tool_specs/index.md
           - types: reference/bridgic-core/bridgic/core/agentic/types/index.md
+          - workers: reference/bridgic-core/bridgic/core/agentic/workers/index.md
+          - agentic: reference/bridgic-core/bridgic/core/agentic/index.md
+          - react: reference/bridgic-core/bridgic/core/agentic/react/index.md
+          - tool: reference/bridgic-core/bridgic/core/agentic/tool/index.md
           - workers: reference/bridgic-core/bridgic/core/agentic/workers/index.md
         - bridgic.core.automa:
           - Index: reference/bridgic-core/bridgic/core/automa/index.md
@@ -54,7 +46,6 @@
           - types: reference/bridgic-core/bridgic/core/model/types/index.md
         - bridgic.core.prompt:
           - Index: reference/bridgic-core/bridgic/core/prompt/index.md
->>>>>>> 73b06e9a
           - utils: reference/bridgic-core/bridgic/core/prompt/utils/index.md
         - bridgic.core.utils:
           - Index: reference/bridgic-core/bridgic/core/utils/index.md
@@ -156,11 +147,8 @@
         remove_comments: true
   - mkdocs-jupyter:
       execute: false
-<<<<<<< HEAD
       include_source: true
       highlight_extra_classes: jupyter-code-cell
-=======
->>>>>>> 73b06e9a
   - mkdocstrings:
       custom_templates: templates
       handlers:
