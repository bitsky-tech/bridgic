version = 1
revision = 3
requires-python = ">=3.9"

[[package]]
name = "annotated-types"
version = "0.7.0"
source = { registry = "https://pypi.org/simple" }
sdist = { url = "https://files.pythonhosted.org/packages/ee/67/531ea369ba64dcff5ec9c3402f9f51bf748cec26dde048a2f973a4eea7f5/annotated_types-0.7.0.tar.gz", hash = "sha256:aff07c09a53a08bc8cfccb9c85b05f1aa9a2a6f23728d790723543408344ce89", size = 16081, upload-time = "2024-05-20T21:33:25.928Z" }
wheels = [
    { url = "https://files.pythonhosted.org/packages/78/b6/6307fbef88d9b5ee7421e68d78a9f162e0da4900bc5f5793f6d3d0e34fb8/annotated_types-0.7.0-py3-none-any.whl", hash = "sha256:1f02e8b43a8fbbc3f3e0d4f0f4bfc8131bcb4eebe8849b8e5c773f3a1c582a53", size = 13643, upload-time = "2024-05-20T21:33:24.1Z" },
]

[[package]]
name = "backports-asyncio-runner"
version = "1.2.0"
source = { registry = "https://pypi.org/simple" }
sdist = { url = "https://files.pythonhosted.org/packages/8e/ff/70dca7d7cb1cbc0edb2c6cc0c38b65cba36cccc491eca64cabd5fe7f8670/backports_asyncio_runner-1.2.0.tar.gz", hash = "sha256:a5aa7b2b7d8f8bfcaa2b57313f70792df84e32a2a746f585213373f900b42162", size = 69893, upload-time = "2025-07-02T02:27:15.685Z" }
wheels = [
    { url = "https://files.pythonhosted.org/packages/a0/59/76ab57e3fe74484f48a53f8e337171b4a2349e506eabe136d7e01d059086/backports_asyncio_runner-1.2.0-py3-none-any.whl", hash = "sha256:0da0a936a8aeb554eccb426dc55af3ba63bcdc69fa1a600b5bb305413a4477b5", size = 12313, upload-time = "2025-07-02T02:27:14.263Z" },
]

[[package]]
name = "bridgic-core"
<<<<<<< HEAD
version = "0.1.0.dev11"
=======
version = "0.1.0.dev14"
>>>>>>> cb42d83c
source = { editable = "." }
dependencies = [
    { name = "docstring-parser" },
    { name = "jinja2" },
    { name = "msgpack" },
    { name = "pydantic" },
]

[package.dev-dependencies]
dev = [
    { name = "pytest" },
    { name = "pytest-asyncio" },
]

[package.metadata]
requires-dist = [
    { name = "docstring-parser", specifier = ">=0.16.0" },
    { name = "jinja2", specifier = ">=3.1.0" },
    { name = "msgpack", specifier = ">=1.1.1" },
    { name = "pydantic", specifier = ">=2.8.0" },
]

[package.metadata.requires-dev]
dev = [
    { name = "pytest", specifier = ">=8.4.0" },
    { name = "pytest-asyncio", specifier = ">=1.0.0" },
]

[[package]]
name = "colorama"
version = "0.4.6"
source = { registry = "https://pypi.org/simple" }
sdist = { url = "https://files.pythonhosted.org/packages/d8/53/6f443c9a4a8358a93a6792e2acffb9d9d5cb0a5cfd8802644b7b1c9a02e4/colorama-0.4.6.tar.gz", hash = "sha256:08695f5cb7ed6e0531a20572697297273c47b8cae5a63ffc6d6ed5c201be6e44", size = 27697, upload-time = "2022-10-25T02:36:22.414Z" }
wheels = [
    { url = "https://files.pythonhosted.org/packages/d1/d6/3965ed04c63042e047cb6a3e6ed1a63a35087b6a609aa3a15ed8ac56c221/colorama-0.4.6-py2.py3-none-any.whl", hash = "sha256:4f1d9991f5acc0ca119f9d443620b77f9d6b33703e51011c16baf57afb285fc6", size = 25335, upload-time = "2022-10-25T02:36:20.889Z" },
]

[[package]]
name = "docstring-parser"
version = "0.17.0"
source = { registry = "https://pypi.org/simple" }
sdist = { url = "https://files.pythonhosted.org/packages/b2/9d/c3b43da9515bd270df0f80548d9944e389870713cc1fe2b8fb35fe2bcefd/docstring_parser-0.17.0.tar.gz", hash = "sha256:583de4a309722b3315439bb31d64ba3eebada841f2e2cee23b99df001434c912", size = 27442, upload-time = "2025-07-21T07:35:01.868Z" }
wheels = [
    { url = "https://files.pythonhosted.org/packages/55/e2/2537ebcff11c1ee1ff17d8d0b6f4db75873e3b0fb32c2d4a2ee31ecb310a/docstring_parser-0.17.0-py3-none-any.whl", hash = "sha256:cf2569abd23dce8099b300f9b4fa8191e9582dda731fd533daf54c4551658708", size = 36896, upload-time = "2025-07-21T07:35:00.684Z" },
]

[[package]]
name = "exceptiongroup"
version = "1.3.0"
source = { registry = "https://pypi.org/simple" }
dependencies = [
    { name = "typing-extensions", marker = "python_full_version < '3.13'" },
]
sdist = { url = "https://files.pythonhosted.org/packages/0b/9f/a65090624ecf468cdca03533906e7c69ed7588582240cfe7cc9e770b50eb/exceptiongroup-1.3.0.tar.gz", hash = "sha256:b241f5885f560bc56a59ee63ca4c6a8bfa46ae4ad651af316d4e81817bb9fd88", size = 29749, upload-time = "2025-05-10T17:42:51.123Z" }
wheels = [
    { url = "https://files.pythonhosted.org/packages/36/f4/c6e662dade71f56cd2f3735141b265c3c79293c109549c1e6933b0651ffc/exceptiongroup-1.3.0-py3-none-any.whl", hash = "sha256:4d111e6e0c13d0644cad6ddaa7ed0261a0b36971f6d23e7ec9b4b9097da78a10", size = 16674, upload-time = "2025-05-10T17:42:49.33Z" },
]

[[package]]
name = "iniconfig"
version = "2.1.0"
source = { registry = "https://pypi.org/simple" }
sdist = { url = "https://files.pythonhosted.org/packages/f2/97/ebf4da567aa6827c909642694d71c9fcf53e5b504f2d96afea02718862f3/iniconfig-2.1.0.tar.gz", hash = "sha256:3abbd2e30b36733fee78f9c7f7308f2d0050e88f0087fd25c2645f63c773e1c7", size = 4793, upload-time = "2025-03-19T20:09:59.721Z" }
wheels = [
    { url = "https://files.pythonhosted.org/packages/2c/e1/e6716421ea10d38022b952c159d5161ca1193197fb744506875fbb87ea7b/iniconfig-2.1.0-py3-none-any.whl", hash = "sha256:9deba5723312380e77435581c6bf4935c94cbfab9b1ed33ef8d238ea168eb760", size = 6050, upload-time = "2025-03-19T20:10:01.071Z" },
]

[[package]]
name = "jinja2"
version = "3.1.6"
source = { registry = "https://pypi.org/simple" }
dependencies = [
    { name = "markupsafe" },
]
sdist = { url = "https://files.pythonhosted.org/packages/df/bf/f7da0350254c0ed7c72f3e33cef02e048281fec7ecec5f032d4aac52226b/jinja2-3.1.6.tar.gz", hash = "sha256:0137fb05990d35f1275a587e9aee6d56da821fc83491a0fb838183be43f66d6d", size = 245115, upload-time = "2025-03-05T20:05:02.478Z" }
wheels = [
    { url = "https://files.pythonhosted.org/packages/62/a1/3d680cbfd5f4b8f15abc1d571870c5fc3e594bb582bc3b64ea099db13e56/jinja2-3.1.6-py3-none-any.whl", hash = "sha256:85ece4451f492d0c13c5dd7c13a64681a86afae63a5f347908daf103ce6d2f67", size = 134899, upload-time = "2025-03-05T20:05:00.369Z" },
]

[[package]]
name = "markupsafe"
version = "3.0.2"
source = { registry = "https://pypi.org/simple" }
sdist = { url = "https://files.pythonhosted.org/packages/b2/97/5d42485e71dfc078108a86d6de8fa46db44a1a9295e89c5d6d4a06e23a62/markupsafe-3.0.2.tar.gz", hash = "sha256:ee55d3edf80167e48ea11a923c7386f4669df67d7994554387f84e7d8b0a2bf0", size = 20537, upload-time = "2024-10-18T15:21:54.129Z" }
wheels = [
    { url = "https://files.pythonhosted.org/packages/04/90/d08277ce111dd22f77149fd1a5d4653eeb3b3eaacbdfcbae5afb2600eebd/MarkupSafe-3.0.2-cp310-cp310-macosx_10_9_universal2.whl", hash = "sha256:7e94c425039cde14257288fd61dcfb01963e658efbc0ff54f5306b06054700f8", size = 14357, upload-time = "2024-10-18T15:20:51.44Z" },
    { url = "https://files.pythonhosted.org/packages/04/e1/6e2194baeae0bca1fae6629dc0cbbb968d4d941469cbab11a3872edff374/MarkupSafe-3.0.2-cp310-cp310-macosx_11_0_arm64.whl", hash = "sha256:9e2d922824181480953426608b81967de705c3cef4d1af983af849d7bd619158", size = 12393, upload-time = "2024-10-18T15:20:52.426Z" },
    { url = "https://files.pythonhosted.org/packages/1d/69/35fa85a8ece0a437493dc61ce0bb6d459dcba482c34197e3efc829aa357f/MarkupSafe-3.0.2-cp310-cp310-manylinux_2_17_aarch64.manylinux2014_aarch64.whl", hash = "sha256:38a9ef736c01fccdd6600705b09dc574584b89bea478200c5fbf112a6b0d5579", size = 21732, upload-time = "2024-10-18T15:20:53.578Z" },
    { url = "https://files.pythonhosted.org/packages/22/35/137da042dfb4720b638d2937c38a9c2df83fe32d20e8c8f3185dbfef05f7/MarkupSafe-3.0.2-cp310-cp310-manylinux_2_17_x86_64.manylinux2014_x86_64.whl", hash = "sha256:bbcb445fa71794da8f178f0f6d66789a28d7319071af7a496d4d507ed566270d", size = 20866, upload-time = "2024-10-18T15:20:55.06Z" },
    { url = "https://files.pythonhosted.org/packages/29/28/6d029a903727a1b62edb51863232152fd335d602def598dade38996887f0/MarkupSafe-3.0.2-cp310-cp310-manylinux_2_5_i686.manylinux1_i686.manylinux_2_17_i686.manylinux2014_i686.whl", hash = "sha256:57cb5a3cf367aeb1d316576250f65edec5bb3be939e9247ae594b4bcbc317dfb", size = 20964, upload-time = "2024-10-18T15:20:55.906Z" },
    { url = "https://files.pythonhosted.org/packages/cc/cd/07438f95f83e8bc028279909d9c9bd39e24149b0d60053a97b2bc4f8aa51/MarkupSafe-3.0.2-cp310-cp310-musllinux_1_2_aarch64.whl", hash = "sha256:3809ede931876f5b2ec92eef964286840ed3540dadf803dd570c3b7e13141a3b", size = 21977, upload-time = "2024-10-18T15:20:57.189Z" },
    { url = "https://files.pythonhosted.org/packages/29/01/84b57395b4cc062f9c4c55ce0df7d3108ca32397299d9df00fedd9117d3d/MarkupSafe-3.0.2-cp310-cp310-musllinux_1_2_i686.whl", hash = "sha256:e07c3764494e3776c602c1e78e298937c3315ccc9043ead7e685b7f2b8d47b3c", size = 21366, upload-time = "2024-10-18T15:20:58.235Z" },
    { url = "https://files.pythonhosted.org/packages/bd/6e/61ebf08d8940553afff20d1fb1ba7294b6f8d279df9fd0c0db911b4bbcfd/MarkupSafe-3.0.2-cp310-cp310-musllinux_1_2_x86_64.whl", hash = "sha256:b424c77b206d63d500bcb69fa55ed8d0e6a3774056bdc4839fc9298a7edca171", size = 21091, upload-time = "2024-10-18T15:20:59.235Z" },
    { url = "https://files.pythonhosted.org/packages/11/23/ffbf53694e8c94ebd1e7e491de185124277964344733c45481f32ede2499/MarkupSafe-3.0.2-cp310-cp310-win32.whl", hash = "sha256:fcabf5ff6eea076f859677f5f0b6b5c1a51e70a376b0579e0eadef8db48c6b50", size = 15065, upload-time = "2024-10-18T15:21:00.307Z" },
    { url = "https://files.pythonhosted.org/packages/44/06/e7175d06dd6e9172d4a69a72592cb3f7a996a9c396eee29082826449bbc3/MarkupSafe-3.0.2-cp310-cp310-win_amd64.whl", hash = "sha256:6af100e168aa82a50e186c82875a5893c5597a0c1ccdb0d8b40240b1f28b969a", size = 15514, upload-time = "2024-10-18T15:21:01.122Z" },
    { url = "https://files.pythonhosted.org/packages/6b/28/bbf83e3f76936960b850435576dd5e67034e200469571be53f69174a2dfd/MarkupSafe-3.0.2-cp311-cp311-macosx_10_9_universal2.whl", hash = "sha256:9025b4018f3a1314059769c7bf15441064b2207cb3f065e6ea1e7359cb46db9d", size = 14353, upload-time = "2024-10-18T15:21:02.187Z" },
    { url = "https://files.pythonhosted.org/packages/6c/30/316d194b093cde57d448a4c3209f22e3046c5bb2fb0820b118292b334be7/MarkupSafe-3.0.2-cp311-cp311-macosx_11_0_arm64.whl", hash = "sha256:93335ca3812df2f366e80509ae119189886b0f3c2b81325d39efdb84a1e2ae93", size = 12392, upload-time = "2024-10-18T15:21:02.941Z" },
    { url = "https://files.pythonhosted.org/packages/f2/96/9cdafba8445d3a53cae530aaf83c38ec64c4d5427d975c974084af5bc5d2/MarkupSafe-3.0.2-cp311-cp311-manylinux_2_17_aarch64.manylinux2014_aarch64.whl", hash = "sha256:2cb8438c3cbb25e220c2ab33bb226559e7afb3baec11c4f218ffa7308603c832", size = 23984, upload-time = "2024-10-18T15:21:03.953Z" },
    { url = "https://files.pythonhosted.org/packages/f1/a4/aefb044a2cd8d7334c8a47d3fb2c9f328ac48cb349468cc31c20b539305f/MarkupSafe-3.0.2-cp311-cp311-manylinux_2_17_x86_64.manylinux2014_x86_64.whl", hash = "sha256:a123e330ef0853c6e822384873bef7507557d8e4a082961e1defa947aa59ba84", size = 23120, upload-time = "2024-10-18T15:21:06.495Z" },
    { url = "https://files.pythonhosted.org/packages/8d/21/5e4851379f88f3fad1de30361db501300d4f07bcad047d3cb0449fc51f8c/MarkupSafe-3.0.2-cp311-cp311-manylinux_2_5_i686.manylinux1_i686.manylinux_2_17_i686.manylinux2014_i686.whl", hash = "sha256:1e084f686b92e5b83186b07e8a17fc09e38fff551f3602b249881fec658d3eca", size = 23032, upload-time = "2024-10-18T15:21:07.295Z" },
    { url = "https://files.pythonhosted.org/packages/00/7b/e92c64e079b2d0d7ddf69899c98842f3f9a60a1ae72657c89ce2655c999d/MarkupSafe-3.0.2-cp311-cp311-musllinux_1_2_aarch64.whl", hash = "sha256:d8213e09c917a951de9d09ecee036d5c7d36cb6cb7dbaece4c71a60d79fb9798", size = 24057, upload-time = "2024-10-18T15:21:08.073Z" },
    { url = "https://files.pythonhosted.org/packages/f9/ac/46f960ca323037caa0a10662ef97d0a4728e890334fc156b9f9e52bcc4ca/MarkupSafe-3.0.2-cp311-cp311-musllinux_1_2_i686.whl", hash = "sha256:5b02fb34468b6aaa40dfc198d813a641e3a63b98c2b05a16b9f80b7ec314185e", size = 23359, upload-time = "2024-10-18T15:21:09.318Z" },
    { url = "https://files.pythonhosted.org/packages/69/84/83439e16197337b8b14b6a5b9c2105fff81d42c2a7c5b58ac7b62ee2c3b1/MarkupSafe-3.0.2-cp311-cp311-musllinux_1_2_x86_64.whl", hash = "sha256:0bff5e0ae4ef2e1ae4fdf2dfd5b76c75e5c2fa4132d05fc1b0dabcd20c7e28c4", size = 23306, upload-time = "2024-10-18T15:21:10.185Z" },
    { url = "https://files.pythonhosted.org/packages/9a/34/a15aa69f01e2181ed8d2b685c0d2f6655d5cca2c4db0ddea775e631918cd/MarkupSafe-3.0.2-cp311-cp311-win32.whl", hash = "sha256:6c89876f41da747c8d3677a2b540fb32ef5715f97b66eeb0c6b66f5e3ef6f59d", size = 15094, upload-time = "2024-10-18T15:21:11.005Z" },
    { url = "https://files.pythonhosted.org/packages/da/b8/3a3bd761922d416f3dc5d00bfbed11f66b1ab89a0c2b6e887240a30b0f6b/MarkupSafe-3.0.2-cp311-cp311-win_amd64.whl", hash = "sha256:70a87b411535ccad5ef2f1df5136506a10775d267e197e4cf531ced10537bd6b", size = 15521, upload-time = "2024-10-18T15:21:12.911Z" },
    { url = "https://files.pythonhosted.org/packages/22/09/d1f21434c97fc42f09d290cbb6350d44eb12f09cc62c9476effdb33a18aa/MarkupSafe-3.0.2-cp312-cp312-macosx_10_13_universal2.whl", hash = "sha256:9778bd8ab0a994ebf6f84c2b949e65736d5575320a17ae8984a77fab08db94cf", size = 14274, upload-time = "2024-10-18T15:21:13.777Z" },
    { url = "https://files.pythonhosted.org/packages/6b/b0/18f76bba336fa5aecf79d45dcd6c806c280ec44538b3c13671d49099fdd0/MarkupSafe-3.0.2-cp312-cp312-macosx_11_0_arm64.whl", hash = "sha256:846ade7b71e3536c4e56b386c2a47adf5741d2d8b94ec9dc3e92e5e1ee1e2225", size = 12348, upload-time = "2024-10-18T15:21:14.822Z" },
    { url = "https://files.pythonhosted.org/packages/e0/25/dd5c0f6ac1311e9b40f4af06c78efde0f3b5cbf02502f8ef9501294c425b/MarkupSafe-3.0.2-cp312-cp312-manylinux_2_17_aarch64.manylinux2014_aarch64.whl", hash = "sha256:1c99d261bd2d5f6b59325c92c73df481e05e57f19837bdca8413b9eac4bd8028", size = 24149, upload-time = "2024-10-18T15:21:15.642Z" },
    { url = "https://files.pythonhosted.org/packages/f3/f0/89e7aadfb3749d0f52234a0c8c7867877876e0a20b60e2188e9850794c17/MarkupSafe-3.0.2-cp312-cp312-manylinux_2_17_x86_64.manylinux2014_x86_64.whl", hash = "sha256:e17c96c14e19278594aa4841ec148115f9c7615a47382ecb6b82bd8fea3ab0c8", size = 23118, upload-time = "2024-10-18T15:21:17.133Z" },
    { url = "https://files.pythonhosted.org/packages/d5/da/f2eeb64c723f5e3777bc081da884b414671982008c47dcc1873d81f625b6/MarkupSafe-3.0.2-cp312-cp312-manylinux_2_5_i686.manylinux1_i686.manylinux_2_17_i686.manylinux2014_i686.whl", hash = "sha256:88416bd1e65dcea10bc7569faacb2c20ce071dd1f87539ca2ab364bf6231393c", size = 22993, upload-time = "2024-10-18T15:21:18.064Z" },
    { url = "https://files.pythonhosted.org/packages/da/0e/1f32af846df486dce7c227fe0f2398dc7e2e51d4a370508281f3c1c5cddc/MarkupSafe-3.0.2-cp312-cp312-musllinux_1_2_aarch64.whl", hash = "sha256:2181e67807fc2fa785d0592dc2d6206c019b9502410671cc905d132a92866557", size = 24178, upload-time = "2024-10-18T15:21:18.859Z" },
    { url = "https://files.pythonhosted.org/packages/c4/f6/bb3ca0532de8086cbff5f06d137064c8410d10779c4c127e0e47d17c0b71/MarkupSafe-3.0.2-cp312-cp312-musllinux_1_2_i686.whl", hash = "sha256:52305740fe773d09cffb16f8ed0427942901f00adedac82ec8b67752f58a1b22", size = 23319, upload-time = "2024-10-18T15:21:19.671Z" },
    { url = "https://files.pythonhosted.org/packages/a2/82/8be4c96ffee03c5b4a034e60a31294daf481e12c7c43ab8e34a1453ee48b/MarkupSafe-3.0.2-cp312-cp312-musllinux_1_2_x86_64.whl", hash = "sha256:ad10d3ded218f1039f11a75f8091880239651b52e9bb592ca27de44eed242a48", size = 23352, upload-time = "2024-10-18T15:21:20.971Z" },
    { url = "https://files.pythonhosted.org/packages/51/ae/97827349d3fcffee7e184bdf7f41cd6b88d9919c80f0263ba7acd1bbcb18/MarkupSafe-3.0.2-cp312-cp312-win32.whl", hash = "sha256:0f4ca02bea9a23221c0182836703cbf8930c5e9454bacce27e767509fa286a30", size = 15097, upload-time = "2024-10-18T15:21:22.646Z" },
    { url = "https://files.pythonhosted.org/packages/c1/80/a61f99dc3a936413c3ee4e1eecac96c0da5ed07ad56fd975f1a9da5bc630/MarkupSafe-3.0.2-cp312-cp312-win_amd64.whl", hash = "sha256:8e06879fc22a25ca47312fbe7c8264eb0b662f6db27cb2d3bbbc74b1df4b9b87", size = 15601, upload-time = "2024-10-18T15:21:23.499Z" },
    { url = "https://files.pythonhosted.org/packages/83/0e/67eb10a7ecc77a0c2bbe2b0235765b98d164d81600746914bebada795e97/MarkupSafe-3.0.2-cp313-cp313-macosx_10_13_universal2.whl", hash = "sha256:ba9527cdd4c926ed0760bc301f6728ef34d841f405abf9d4f959c478421e4efd", size = 14274, upload-time = "2024-10-18T15:21:24.577Z" },
    { url = "https://files.pythonhosted.org/packages/2b/6d/9409f3684d3335375d04e5f05744dfe7e9f120062c9857df4ab490a1031a/MarkupSafe-3.0.2-cp313-cp313-macosx_11_0_arm64.whl", hash = "sha256:f8b3d067f2e40fe93e1ccdd6b2e1d16c43140e76f02fb1319a05cf2b79d99430", size = 12352, upload-time = "2024-10-18T15:21:25.382Z" },
    { url = "https://files.pythonhosted.org/packages/d2/f5/6eadfcd3885ea85fe2a7c128315cc1bb7241e1987443d78c8fe712d03091/MarkupSafe-3.0.2-cp313-cp313-manylinux_2_17_aarch64.manylinux2014_aarch64.whl", hash = "sha256:569511d3b58c8791ab4c2e1285575265991e6d8f8700c7be0e88f86cb0672094", size = 24122, upload-time = "2024-10-18T15:21:26.199Z" },
    { url = "https://files.pythonhosted.org/packages/0c/91/96cf928db8236f1bfab6ce15ad070dfdd02ed88261c2afafd4b43575e9e9/MarkupSafe-3.0.2-cp313-cp313-manylinux_2_17_x86_64.manylinux2014_x86_64.whl", hash = "sha256:15ab75ef81add55874e7ab7055e9c397312385bd9ced94920f2802310c930396", size = 23085, upload-time = "2024-10-18T15:21:27.029Z" },
    { url = "https://files.pythonhosted.org/packages/c2/cf/c9d56af24d56ea04daae7ac0940232d31d5a8354f2b457c6d856b2057d69/MarkupSafe-3.0.2-cp313-cp313-manylinux_2_5_i686.manylinux1_i686.manylinux_2_17_i686.manylinux2014_i686.whl", hash = "sha256:f3818cb119498c0678015754eba762e0d61e5b52d34c8b13d770f0719f7b1d79", size = 22978, upload-time = "2024-10-18T15:21:27.846Z" },
    { url = "https://files.pythonhosted.org/packages/2a/9f/8619835cd6a711d6272d62abb78c033bda638fdc54c4e7f4272cf1c0962b/MarkupSafe-3.0.2-cp313-cp313-musllinux_1_2_aarch64.whl", hash = "sha256:cdb82a876c47801bb54a690c5ae105a46b392ac6099881cdfb9f6e95e4014c6a", size = 24208, upload-time = "2024-10-18T15:21:28.744Z" },
    { url = "https://files.pythonhosted.org/packages/f9/bf/176950a1792b2cd2102b8ffeb5133e1ed984547b75db47c25a67d3359f77/MarkupSafe-3.0.2-cp313-cp313-musllinux_1_2_i686.whl", hash = "sha256:cabc348d87e913db6ab4aa100f01b08f481097838bdddf7c7a84b7575b7309ca", size = 23357, upload-time = "2024-10-18T15:21:29.545Z" },
    { url = "https://files.pythonhosted.org/packages/ce/4f/9a02c1d335caabe5c4efb90e1b6e8ee944aa245c1aaaab8e8a618987d816/MarkupSafe-3.0.2-cp313-cp313-musllinux_1_2_x86_64.whl", hash = "sha256:444dcda765c8a838eaae23112db52f1efaf750daddb2d9ca300bcae1039adc5c", size = 23344, upload-time = "2024-10-18T15:21:30.366Z" },
    { url = "https://files.pythonhosted.org/packages/ee/55/c271b57db36f748f0e04a759ace9f8f759ccf22b4960c270c78a394f58be/MarkupSafe-3.0.2-cp313-cp313-win32.whl", hash = "sha256:bcf3e58998965654fdaff38e58584d8937aa3096ab5354d493c77d1fdd66d7a1", size = 15101, upload-time = "2024-10-18T15:21:31.207Z" },
    { url = "https://files.pythonhosted.org/packages/29/88/07df22d2dd4df40aba9f3e402e6dc1b8ee86297dddbad4872bd5e7b0094f/MarkupSafe-3.0.2-cp313-cp313-win_amd64.whl", hash = "sha256:e6a2a455bd412959b57a172ce6328d2dd1f01cb2135efda2e4576e8a23fa3b0f", size = 15603, upload-time = "2024-10-18T15:21:32.032Z" },
    { url = "https://files.pythonhosted.org/packages/62/6a/8b89d24db2d32d433dffcd6a8779159da109842434f1dd2f6e71f32f738c/MarkupSafe-3.0.2-cp313-cp313t-macosx_10_13_universal2.whl", hash = "sha256:b5a6b3ada725cea8a5e634536b1b01c30bcdcd7f9c6fff4151548d5bf6b3a36c", size = 14510, upload-time = "2024-10-18T15:21:33.625Z" },
    { url = "https://files.pythonhosted.org/packages/7a/06/a10f955f70a2e5a9bf78d11a161029d278eeacbd35ef806c3fd17b13060d/MarkupSafe-3.0.2-cp313-cp313t-macosx_11_0_arm64.whl", hash = "sha256:a904af0a6162c73e3edcb969eeeb53a63ceeb5d8cf642fade7d39e7963a22ddb", size = 12486, upload-time = "2024-10-18T15:21:34.611Z" },
    { url = "https://files.pythonhosted.org/packages/34/cf/65d4a571869a1a9078198ca28f39fba5fbb910f952f9dbc5220afff9f5e6/MarkupSafe-3.0.2-cp313-cp313t-manylinux_2_17_aarch64.manylinux2014_aarch64.whl", hash = "sha256:4aa4e5faecf353ed117801a068ebab7b7e09ffb6e1d5e412dc852e0da018126c", size = 25480, upload-time = "2024-10-18T15:21:35.398Z" },
    { url = "https://files.pythonhosted.org/packages/0c/e3/90e9651924c430b885468b56b3d597cabf6d72be4b24a0acd1fa0e12af67/MarkupSafe-3.0.2-cp313-cp313t-manylinux_2_17_x86_64.manylinux2014_x86_64.whl", hash = "sha256:c0ef13eaeee5b615fb07c9a7dadb38eac06a0608b41570d8ade51c56539e509d", size = 23914, upload-time = "2024-10-18T15:21:36.231Z" },
    { url = "https://files.pythonhosted.org/packages/66/8c/6c7cf61f95d63bb866db39085150df1f2a5bd3335298f14a66b48e92659c/MarkupSafe-3.0.2-cp313-cp313t-manylinux_2_5_i686.manylinux1_i686.manylinux_2_17_i686.manylinux2014_i686.whl", hash = "sha256:d16a81a06776313e817c951135cf7340a3e91e8c1ff2fac444cfd75fffa04afe", size = 23796, upload-time = "2024-10-18T15:21:37.073Z" },
    { url = "https://files.pythonhosted.org/packages/bb/35/cbe9238ec3f47ac9a7c8b3df7a808e7cb50fe149dc7039f5f454b3fba218/MarkupSafe-3.0.2-cp313-cp313t-musllinux_1_2_aarch64.whl", hash = "sha256:6381026f158fdb7c72a168278597a5e3a5222e83ea18f543112b2662a9b699c5", size = 25473, upload-time = "2024-10-18T15:21:37.932Z" },
    { url = "https://files.pythonhosted.org/packages/e6/32/7621a4382488aa283cc05e8984a9c219abad3bca087be9ec77e89939ded9/MarkupSafe-3.0.2-cp313-cp313t-musllinux_1_2_i686.whl", hash = "sha256:3d79d162e7be8f996986c064d1c7c817f6df3a77fe3d6859f6f9e7be4b8c213a", size = 24114, upload-time = "2024-10-18T15:21:39.799Z" },
    { url = "https://files.pythonhosted.org/packages/0d/80/0985960e4b89922cb5a0bac0ed39c5b96cbc1a536a99f30e8c220a996ed9/MarkupSafe-3.0.2-cp313-cp313t-musllinux_1_2_x86_64.whl", hash = "sha256:131a3c7689c85f5ad20f9f6fb1b866f402c445b220c19fe4308c0b147ccd2ad9", size = 24098, upload-time = "2024-10-18T15:21:40.813Z" },
    { url = "https://files.pythonhosted.org/packages/82/78/fedb03c7d5380df2427038ec8d973587e90561b2d90cd472ce9254cf348b/MarkupSafe-3.0.2-cp313-cp313t-win32.whl", hash = "sha256:ba8062ed2cf21c07a9e295d5b8a2a5ce678b913b45fdf68c32d95d6c1291e0b6", size = 15208, upload-time = "2024-10-18T15:21:41.814Z" },
    { url = "https://files.pythonhosted.org/packages/4f/65/6079a46068dfceaeabb5dcad6d674f5f5c61a6fa5673746f42a9f4c233b3/MarkupSafe-3.0.2-cp313-cp313t-win_amd64.whl", hash = "sha256:e444a31f8db13eb18ada366ab3cf45fd4b31e4db1236a4448f68778c1d1a5a2f", size = 15739, upload-time = "2024-10-18T15:21:42.784Z" },
    { url = "https://files.pythonhosted.org/packages/a7/ea/9b1530c3fdeeca613faeb0fb5cbcf2389d816072fab72a71b45749ef6062/MarkupSafe-3.0.2-cp39-cp39-macosx_10_9_universal2.whl", hash = "sha256:eaa0a10b7f72326f1372a713e73c3f739b524b3af41feb43e4921cb529f5929a", size = 14344, upload-time = "2024-10-18T15:21:43.721Z" },
    { url = "https://files.pythonhosted.org/packages/4b/c2/fbdbfe48848e7112ab05e627e718e854d20192b674952d9042ebd8c9e5de/MarkupSafe-3.0.2-cp39-cp39-macosx_11_0_arm64.whl", hash = "sha256:48032821bbdf20f5799ff537c7ac3d1fba0ba032cfc06194faffa8cda8b560ff", size = 12389, upload-time = "2024-10-18T15:21:44.666Z" },
    { url = "https://files.pythonhosted.org/packages/f0/25/7a7c6e4dbd4f867d95d94ca15449e91e52856f6ed1905d58ef1de5e211d0/MarkupSafe-3.0.2-cp39-cp39-manylinux_2_17_aarch64.manylinux2014_aarch64.whl", hash = "sha256:1a9d3f5f0901fdec14d8d2f66ef7d035f2157240a433441719ac9a3fba440b13", size = 21607, upload-time = "2024-10-18T15:21:45.452Z" },
    { url = "https://files.pythonhosted.org/packages/53/8f/f339c98a178f3c1e545622206b40986a4c3307fe39f70ccd3d9df9a9e425/MarkupSafe-3.0.2-cp39-cp39-manylinux_2_17_x86_64.manylinux2014_x86_64.whl", hash = "sha256:88b49a3b9ff31e19998750c38e030fc7bb937398b1f78cfa599aaef92d693144", size = 20728, upload-time = "2024-10-18T15:21:46.295Z" },
    { url = "https://files.pythonhosted.org/packages/1a/03/8496a1a78308456dbd50b23a385c69b41f2e9661c67ea1329849a598a8f9/MarkupSafe-3.0.2-cp39-cp39-manylinux_2_5_i686.manylinux1_i686.manylinux_2_17_i686.manylinux2014_i686.whl", hash = "sha256:cfad01eed2c2e0c01fd0ecd2ef42c492f7f93902e39a42fc9ee1692961443a29", size = 20826, upload-time = "2024-10-18T15:21:47.134Z" },
    { url = "https://files.pythonhosted.org/packages/e6/cf/0a490a4bd363048c3022f2f475c8c05582179bb179defcee4766fb3dcc18/MarkupSafe-3.0.2-cp39-cp39-musllinux_1_2_aarch64.whl", hash = "sha256:1225beacc926f536dc82e45f8a4d68502949dc67eea90eab715dea3a21c1b5f0", size = 21843, upload-time = "2024-10-18T15:21:48.334Z" },
    { url = "https://files.pythonhosted.org/packages/19/a3/34187a78613920dfd3cdf68ef6ce5e99c4f3417f035694074beb8848cd77/MarkupSafe-3.0.2-cp39-cp39-musllinux_1_2_i686.whl", hash = "sha256:3169b1eefae027567d1ce6ee7cae382c57fe26e82775f460f0b2778beaad66c0", size = 21219, upload-time = "2024-10-18T15:21:49.587Z" },
    { url = "https://files.pythonhosted.org/packages/17/d8/5811082f85bb88410ad7e452263af048d685669bbbfb7b595e8689152498/MarkupSafe-3.0.2-cp39-cp39-musllinux_1_2_x86_64.whl", hash = "sha256:eb7972a85c54febfb25b5c4b4f3af4dcc731994c7da0d8a0b4a6eb0640e1d178", size = 20946, upload-time = "2024-10-18T15:21:50.441Z" },
    { url = "https://files.pythonhosted.org/packages/7c/31/bd635fb5989440d9365c5e3c47556cfea121c7803f5034ac843e8f37c2f2/MarkupSafe-3.0.2-cp39-cp39-win32.whl", hash = "sha256:8c4e8c3ce11e1f92f6536ff07154f9d49677ebaaafc32db9db4620bc11ed480f", size = 15063, upload-time = "2024-10-18T15:21:51.385Z" },
    { url = "https://files.pythonhosted.org/packages/b3/73/085399401383ce949f727afec55ec3abd76648d04b9f22e1c0e99cb4bec3/MarkupSafe-3.0.2-cp39-cp39-win_amd64.whl", hash = "sha256:6e296a513ca3d94054c2c881cc913116e90fd030ad1c656b3869762b754f5f8a", size = 15506, upload-time = "2024-10-18T15:21:52.974Z" },
]

[[package]]
name = "msgpack"
version = "1.1.1"
source = { registry = "https://pypi.org/simple" }
sdist = { url = "https://files.pythonhosted.org/packages/45/b1/ea4f68038a18c77c9467400d166d74c4ffa536f34761f7983a104357e614/msgpack-1.1.1.tar.gz", hash = "sha256:77b79ce34a2bdab2594f490c8e80dd62a02d650b91a75159a63ec413b8d104cd", size = 173555, upload-time = "2025-06-13T06:52:51.324Z" }
wheels = [
    { url = "https://files.pythonhosted.org/packages/33/52/f30da112c1dc92cf64f57d08a273ac771e7b29dea10b4b30369b2d7e8546/msgpack-1.1.1-cp310-cp310-macosx_10_9_x86_64.whl", hash = "sha256:353b6fc0c36fde68b661a12949d7d49f8f51ff5fa019c1e47c87c4ff34b080ed", size = 81799, upload-time = "2025-06-13T06:51:37.228Z" },
    { url = "https://files.pythonhosted.org/packages/e4/35/7bfc0def2f04ab4145f7f108e3563f9b4abae4ab0ed78a61f350518cc4d2/msgpack-1.1.1-cp310-cp310-macosx_11_0_arm64.whl", hash = "sha256:79c408fcf76a958491b4e3b103d1c417044544b68e96d06432a189b43d1215c8", size = 78278, upload-time = "2025-06-13T06:51:38.534Z" },
    { url = "https://files.pythonhosted.org/packages/e8/c5/df5d6c1c39856bc55f800bf82778fd4c11370667f9b9e9d51b2f5da88f20/msgpack-1.1.1-cp310-cp310-manylinux_2_17_aarch64.manylinux2014_aarch64.whl", hash = "sha256:78426096939c2c7482bf31ef15ca219a9e24460289c00dd0b94411040bb73ad2", size = 402805, upload-time = "2025-06-13T06:51:39.538Z" },
    { url = "https://files.pythonhosted.org/packages/20/8e/0bb8c977efecfe6ea7116e2ed73a78a8d32a947f94d272586cf02a9757db/msgpack-1.1.1-cp310-cp310-manylinux_2_17_x86_64.manylinux2014_x86_64.whl", hash = "sha256:8b17ba27727a36cb73aabacaa44b13090feb88a01d012c0f4be70c00f75048b4", size = 408642, upload-time = "2025-06-13T06:51:41.092Z" },
    { url = "https://files.pythonhosted.org/packages/59/a1/731d52c1aeec52006be6d1f8027c49fdc2cfc3ab7cbe7c28335b2910d7b6/msgpack-1.1.1-cp310-cp310-manylinux_2_5_i686.manylinux1_i686.manylinux_2_17_i686.manylinux2014_i686.whl", hash = "sha256:7a17ac1ea6ec3c7687d70201cfda3b1e8061466f28f686c24f627cae4ea8efd0", size = 395143, upload-time = "2025-06-13T06:51:42.575Z" },
    { url = "https://files.pythonhosted.org/packages/2b/92/b42911c52cda2ba67a6418ffa7d08969edf2e760b09015593c8a8a27a97d/msgpack-1.1.1-cp310-cp310-musllinux_1_2_aarch64.whl", hash = "sha256:88d1e966c9235c1d4e2afac21ca83933ba59537e2e2727a999bf3f515ca2af26", size = 395986, upload-time = "2025-06-13T06:51:43.807Z" },
    { url = "https://files.pythonhosted.org/packages/61/dc/8ae165337e70118d4dab651b8b562dd5066dd1e6dd57b038f32ebc3e2f07/msgpack-1.1.1-cp310-cp310-musllinux_1_2_i686.whl", hash = "sha256:f6d58656842e1b2ddbe07f43f56b10a60f2ba5826164910968f5933e5178af75", size = 402682, upload-time = "2025-06-13T06:51:45.534Z" },
    { url = "https://files.pythonhosted.org/packages/58/27/555851cb98dcbd6ce041df1eacb25ac30646575e9cd125681aa2f4b1b6f1/msgpack-1.1.1-cp310-cp310-musllinux_1_2_x86_64.whl", hash = "sha256:96decdfc4adcbc087f5ea7ebdcfd3dee9a13358cae6e81d54be962efc38f6338", size = 406368, upload-time = "2025-06-13T06:51:46.97Z" },
    { url = "https://files.pythonhosted.org/packages/d4/64/39a26add4ce16f24e99eabb9005e44c663db00e3fce17d4ae1ae9d61df99/msgpack-1.1.1-cp310-cp310-win32.whl", hash = "sha256:6640fd979ca9a212e4bcdf6eb74051ade2c690b862b679bfcb60ae46e6dc4bfd", size = 65004, upload-time = "2025-06-13T06:51:48.582Z" },
    { url = "https://files.pythonhosted.org/packages/7d/18/73dfa3e9d5d7450d39debde5b0d848139f7de23bd637a4506e36c9800fd6/msgpack-1.1.1-cp310-cp310-win_amd64.whl", hash = "sha256:8b65b53204fe1bd037c40c4148d00ef918eb2108d24c9aaa20bc31f9810ce0a8", size = 71548, upload-time = "2025-06-13T06:51:49.558Z" },
    { url = "https://files.pythonhosted.org/packages/7f/83/97f24bf9848af23fe2ba04380388216defc49a8af6da0c28cc636d722502/msgpack-1.1.1-cp311-cp311-macosx_10_9_x86_64.whl", hash = "sha256:71ef05c1726884e44f8b1d1773604ab5d4d17729d8491403a705e649116c9558", size = 82728, upload-time = "2025-06-13T06:51:50.68Z" },
    { url = "https://files.pythonhosted.org/packages/aa/7f/2eaa388267a78401f6e182662b08a588ef4f3de6f0eab1ec09736a7aaa2b/msgpack-1.1.1-cp311-cp311-macosx_11_0_arm64.whl", hash = "sha256:36043272c6aede309d29d56851f8841ba907a1a3d04435e43e8a19928e243c1d", size = 79279, upload-time = "2025-06-13T06:51:51.72Z" },
    { url = "https://files.pythonhosted.org/packages/f8/46/31eb60f4452c96161e4dfd26dbca562b4ec68c72e4ad07d9566d7ea35e8a/msgpack-1.1.1-cp311-cp311-manylinux_2_17_aarch64.manylinux2014_aarch64.whl", hash = "sha256:a32747b1b39c3ac27d0670122b57e6e57f28eefb725e0b625618d1b59bf9d1e0", size = 423859, upload-time = "2025-06-13T06:51:52.749Z" },
    { url = "https://files.pythonhosted.org/packages/45/16/a20fa8c32825cc7ae8457fab45670c7a8996d7746ce80ce41cc51e3b2bd7/msgpack-1.1.1-cp311-cp311-manylinux_2_17_x86_64.manylinux2014_x86_64.whl", hash = "sha256:8a8b10fdb84a43e50d38057b06901ec9da52baac6983d3f709d8507f3889d43f", size = 429975, upload-time = "2025-06-13T06:51:53.97Z" },
    { url = "https://files.pythonhosted.org/packages/86/ea/6c958e07692367feeb1a1594d35e22b62f7f476f3c568b002a5ea09d443d/msgpack-1.1.1-cp311-cp311-manylinux_2_5_i686.manylinux1_i686.manylinux_2_17_i686.manylinux2014_i686.whl", hash = "sha256:ba0c325c3f485dc54ec298d8b024e134acf07c10d494ffa24373bea729acf704", size = 413528, upload-time = "2025-06-13T06:51:55.507Z" },
    { url = "https://files.pythonhosted.org/packages/75/05/ac84063c5dae79722bda9f68b878dc31fc3059adb8633c79f1e82c2cd946/msgpack-1.1.1-cp311-cp311-musllinux_1_2_aarch64.whl", hash = "sha256:88daaf7d146e48ec71212ce21109b66e06a98e5e44dca47d853cbfe171d6c8d2", size = 413338, upload-time = "2025-06-13T06:51:57.023Z" },
    { url = "https://files.pythonhosted.org/packages/69/e8/fe86b082c781d3e1c09ca0f4dacd457ede60a13119b6ce939efe2ea77b76/msgpack-1.1.1-cp311-cp311-musllinux_1_2_i686.whl", hash = "sha256:d8b55ea20dc59b181d3f47103f113e6f28a5e1c89fd5b67b9140edb442ab67f2", size = 422658, upload-time = "2025-06-13T06:51:58.419Z" },
    { url = "https://files.pythonhosted.org/packages/3b/2b/bafc9924df52d8f3bb7c00d24e57be477f4d0f967c0a31ef5e2225e035c7/msgpack-1.1.1-cp311-cp311-musllinux_1_2_x86_64.whl", hash = "sha256:4a28e8072ae9779f20427af07f53bbb8b4aa81151054e882aee333b158da8752", size = 427124, upload-time = "2025-06-13T06:51:59.969Z" },
    { url = "https://files.pythonhosted.org/packages/a2/3b/1f717e17e53e0ed0b68fa59e9188f3f610c79d7151f0e52ff3cd8eb6b2dc/msgpack-1.1.1-cp311-cp311-win32.whl", hash = "sha256:7da8831f9a0fdb526621ba09a281fadc58ea12701bc709e7b8cbc362feabc295", size = 65016, upload-time = "2025-06-13T06:52:01.294Z" },
    { url = "https://files.pythonhosted.org/packages/48/45/9d1780768d3b249accecc5a38c725eb1e203d44a191f7b7ff1941f7df60c/msgpack-1.1.1-cp311-cp311-win_amd64.whl", hash = "sha256:5fd1b58e1431008a57247d6e7cc4faa41c3607e8e7d4aaf81f7c29ea013cb458", size = 72267, upload-time = "2025-06-13T06:52:02.568Z" },
    { url = "https://files.pythonhosted.org/packages/e3/26/389b9c593eda2b8551b2e7126ad3a06af6f9b44274eb3a4f054d48ff7e47/msgpack-1.1.1-cp312-cp312-macosx_10_13_x86_64.whl", hash = "sha256:ae497b11f4c21558d95de9f64fff7053544f4d1a17731c866143ed6bb4591238", size = 82359, upload-time = "2025-06-13T06:52:03.909Z" },
    { url = "https://files.pythonhosted.org/packages/ab/65/7d1de38c8a22cf8b1551469159d4b6cf49be2126adc2482de50976084d78/msgpack-1.1.1-cp312-cp312-macosx_11_0_arm64.whl", hash = "sha256:33be9ab121df9b6b461ff91baac6f2731f83d9b27ed948c5b9d1978ae28bf157", size = 79172, upload-time = "2025-06-13T06:52:05.246Z" },
    { url = "https://files.pythonhosted.org/packages/0f/bd/cacf208b64d9577a62c74b677e1ada005caa9b69a05a599889d6fc2ab20a/msgpack-1.1.1-cp312-cp312-manylinux_2_17_aarch64.manylinux2014_aarch64.whl", hash = "sha256:6f64ae8fe7ffba251fecb8408540c34ee9df1c26674c50c4544d72dbf792e5ce", size = 425013, upload-time = "2025-06-13T06:52:06.341Z" },
    { url = "https://files.pythonhosted.org/packages/4d/ec/fd869e2567cc9c01278a736cfd1697941ba0d4b81a43e0aa2e8d71dab208/msgpack-1.1.1-cp312-cp312-manylinux_2_17_x86_64.manylinux2014_x86_64.whl", hash = "sha256:a494554874691720ba5891c9b0b39474ba43ffb1aaf32a5dac874effb1619e1a", size = 426905, upload-time = "2025-06-13T06:52:07.501Z" },
    { url = "https://files.pythonhosted.org/packages/55/2a/35860f33229075bce803a5593d046d8b489d7ba2fc85701e714fc1aaf898/msgpack-1.1.1-cp312-cp312-manylinux_2_5_i686.manylinux1_i686.manylinux_2_17_i686.manylinux2014_i686.whl", hash = "sha256:cb643284ab0ed26f6957d969fe0dd8bb17beb567beb8998140b5e38a90974f6c", size = 407336, upload-time = "2025-06-13T06:52:09.047Z" },
    { url = "https://files.pythonhosted.org/packages/8c/16/69ed8f3ada150bf92745fb4921bd621fd2cdf5a42e25eb50bcc57a5328f0/msgpack-1.1.1-cp312-cp312-musllinux_1_2_aarch64.whl", hash = "sha256:d275a9e3c81b1093c060c3837e580c37f47c51eca031f7b5fb76f7b8470f5f9b", size = 409485, upload-time = "2025-06-13T06:52:10.382Z" },
    { url = "https://files.pythonhosted.org/packages/c6/b6/0c398039e4c6d0b2e37c61d7e0e9d13439f91f780686deb8ee64ecf1ae71/msgpack-1.1.1-cp312-cp312-musllinux_1_2_i686.whl", hash = "sha256:4fd6b577e4541676e0cc9ddc1709d25014d3ad9a66caa19962c4f5de30fc09ef", size = 412182, upload-time = "2025-06-13T06:52:11.644Z" },
    { url = "https://files.pythonhosted.org/packages/b8/d0/0cf4a6ecb9bc960d624c93effaeaae75cbf00b3bc4a54f35c8507273cda1/msgpack-1.1.1-cp312-cp312-musllinux_1_2_x86_64.whl", hash = "sha256:bb29aaa613c0a1c40d1af111abf025f1732cab333f96f285d6a93b934738a68a", size = 419883, upload-time = "2025-06-13T06:52:12.806Z" },
    { url = "https://files.pythonhosted.org/packages/62/83/9697c211720fa71a2dfb632cad6196a8af3abea56eece220fde4674dc44b/msgpack-1.1.1-cp312-cp312-win32.whl", hash = "sha256:870b9a626280c86cff9c576ec0d9cbcc54a1e5ebda9cd26dab12baf41fee218c", size = 65406, upload-time = "2025-06-13T06:52:14.271Z" },
    { url = "https://files.pythonhosted.org/packages/c0/23/0abb886e80eab08f5e8c485d6f13924028602829f63b8f5fa25a06636628/msgpack-1.1.1-cp312-cp312-win_amd64.whl", hash = "sha256:5692095123007180dca3e788bb4c399cc26626da51629a31d40207cb262e67f4", size = 72558, upload-time = "2025-06-13T06:52:15.252Z" },
    { url = "https://files.pythonhosted.org/packages/a1/38/561f01cf3577430b59b340b51329803d3a5bf6a45864a55f4ef308ac11e3/msgpack-1.1.1-cp313-cp313-macosx_10_13_x86_64.whl", hash = "sha256:3765afa6bd4832fc11c3749be4ba4b69a0e8d7b728f78e68120a157a4c5d41f0", size = 81677, upload-time = "2025-06-13T06:52:16.64Z" },
    { url = "https://files.pythonhosted.org/packages/09/48/54a89579ea36b6ae0ee001cba8c61f776451fad3c9306cd80f5b5c55be87/msgpack-1.1.1-cp313-cp313-macosx_11_0_arm64.whl", hash = "sha256:8ddb2bcfd1a8b9e431c8d6f4f7db0773084e107730ecf3472f1dfe9ad583f3d9", size = 78603, upload-time = "2025-06-13T06:52:17.843Z" },
    { url = "https://files.pythonhosted.org/packages/a0/60/daba2699b308e95ae792cdc2ef092a38eb5ee422f9d2fbd4101526d8a210/msgpack-1.1.1-cp313-cp313-manylinux_2_17_aarch64.manylinux2014_aarch64.whl", hash = "sha256:196a736f0526a03653d829d7d4c5500a97eea3648aebfd4b6743875f28aa2af8", size = 420504, upload-time = "2025-06-13T06:52:18.982Z" },
    { url = "https://files.pythonhosted.org/packages/20/22/2ebae7ae43cd8f2debc35c631172ddf14e2a87ffcc04cf43ff9df9fff0d3/msgpack-1.1.1-cp313-cp313-manylinux_2_17_x86_64.manylinux2014_x86_64.whl", hash = "sha256:9d592d06e3cc2f537ceeeb23d38799c6ad83255289bb84c2e5792e5a8dea268a", size = 423749, upload-time = "2025-06-13T06:52:20.211Z" },
    { url = "https://files.pythonhosted.org/packages/40/1b/54c08dd5452427e1179a40b4b607e37e2664bca1c790c60c442c8e972e47/msgpack-1.1.1-cp313-cp313-manylinux_2_5_i686.manylinux1_i686.manylinux_2_17_i686.manylinux2014_i686.whl", hash = "sha256:4df2311b0ce24f06ba253fda361f938dfecd7b961576f9be3f3fbd60e87130ac", size = 404458, upload-time = "2025-06-13T06:52:21.429Z" },
    { url = "https://files.pythonhosted.org/packages/2e/60/6bb17e9ffb080616a51f09928fdd5cac1353c9becc6c4a8abd4e57269a16/msgpack-1.1.1-cp313-cp313-musllinux_1_2_aarch64.whl", hash = "sha256:e4141c5a32b5e37905b5940aacbc59739f036930367d7acce7a64e4dec1f5e0b", size = 405976, upload-time = "2025-06-13T06:52:22.995Z" },
    { url = "https://files.pythonhosted.org/packages/ee/97/88983e266572e8707c1f4b99c8fd04f9eb97b43f2db40e3172d87d8642db/msgpack-1.1.1-cp313-cp313-musllinux_1_2_i686.whl", hash = "sha256:b1ce7f41670c5a69e1389420436f41385b1aa2504c3b0c30620764b15dded2e7", size = 408607, upload-time = "2025-06-13T06:52:24.152Z" },
    { url = "https://files.pythonhosted.org/packages/bc/66/36c78af2efaffcc15a5a61ae0df53a1d025f2680122e2a9eb8442fed3ae4/msgpack-1.1.1-cp313-cp313-musllinux_1_2_x86_64.whl", hash = "sha256:4147151acabb9caed4e474c3344181e91ff7a388b888f1e19ea04f7e73dc7ad5", size = 424172, upload-time = "2025-06-13T06:52:25.704Z" },
    { url = "https://files.pythonhosted.org/packages/8c/87/a75eb622b555708fe0427fab96056d39d4c9892b0c784b3a721088c7ee37/msgpack-1.1.1-cp313-cp313-win32.whl", hash = "sha256:500e85823a27d6d9bba1d057c871b4210c1dd6fb01fbb764e37e4e8847376323", size = 65347, upload-time = "2025-06-13T06:52:26.846Z" },
    { url = "https://files.pythonhosted.org/packages/ca/91/7dc28d5e2a11a5ad804cf2b7f7a5fcb1eb5a4966d66a5d2b41aee6376543/msgpack-1.1.1-cp313-cp313-win_amd64.whl", hash = "sha256:6d489fba546295983abd142812bda76b57e33d0b9f5d5b71c09a583285506f69", size = 72341, upload-time = "2025-06-13T06:52:27.835Z" },
    { url = "https://files.pythonhosted.org/packages/1f/bd/0792be119d7fe7dc2148689ef65c90507d82d20a204aab3b98c74a1f8684/msgpack-1.1.1-cp39-cp39-macosx_10_9_x86_64.whl", hash = "sha256:f5be6b6bc52fad84d010cb45433720327ce886009d862f46b26d4d154001994b", size = 81882, upload-time = "2025-06-13T06:52:39.316Z" },
    { url = "https://files.pythonhosted.org/packages/75/77/ce06c8e26a816ae8730a8e030d263c5289adcaff9f0476f9b270bdd7c5c2/msgpack-1.1.1-cp39-cp39-macosx_11_0_arm64.whl", hash = "sha256:3a89cd8c087ea67e64844287ea52888239cbd2940884eafd2dcd25754fb72232", size = 78414, upload-time = "2025-06-13T06:52:40.341Z" },
    { url = "https://files.pythonhosted.org/packages/73/27/190576c497677fb4a0d05d896b24aea6cdccd910f206aaa7b511901befed/msgpack-1.1.1-cp39-cp39-manylinux_2_17_aarch64.manylinux2014_aarch64.whl", hash = "sha256:1d75f3807a9900a7d575d8d6674a3a47e9f227e8716256f35bc6f03fc597ffbf", size = 400927, upload-time = "2025-06-13T06:52:41.399Z" },
    { url = "https://files.pythonhosted.org/packages/ed/af/6a0aa5a06762e70726ec3c10fb966600d84a7220b52635cb0ab2dc64d32f/msgpack-1.1.1-cp39-cp39-manylinux_2_17_x86_64.manylinux2014_x86_64.whl", hash = "sha256:d182dac0221eb8faef2e6f44701812b467c02674a322c739355c39e94730cdbf", size = 405903, upload-time = "2025-06-13T06:52:42.699Z" },
    { url = "https://files.pythonhosted.org/packages/1e/80/3f3da358cecbbe8eb12360814bd1277d59d2608485934742a074d99894a9/msgpack-1.1.1-cp39-cp39-manylinux_2_5_i686.manylinux1_i686.manylinux_2_17_i686.manylinux2014_i686.whl", hash = "sha256:1b13fe0fb4aac1aa5320cd693b297fe6fdef0e7bea5518cbc2dd5299f873ae90", size = 393192, upload-time = "2025-06-13T06:52:43.986Z" },
    { url = "https://files.pythonhosted.org/packages/98/c6/3a0ec7fdebbb4f3f8f254696cd91d491c29c501dbebd86286c17e8f68cd7/msgpack-1.1.1-cp39-cp39-musllinux_1_2_aarch64.whl", hash = "sha256:435807eeb1bc791ceb3247d13c79868deb22184e1fc4224808750f0d7d1affc1", size = 393851, upload-time = "2025-06-13T06:52:45.177Z" },
    { url = "https://files.pythonhosted.org/packages/39/37/df50d5f8e68514b60fbe70f6e8337ea2b32ae2be030871bcd9d1cf7d4b62/msgpack-1.1.1-cp39-cp39-musllinux_1_2_i686.whl", hash = "sha256:4835d17af722609a45e16037bb1d4d78b7bdf19d6c0128116d178956618c4e88", size = 400292, upload-time = "2025-06-13T06:52:46.381Z" },
    { url = "https://files.pythonhosted.org/packages/fc/ec/1e067292e02d2ceb4c8cb5ba222c4f7bb28730eef5676740609dc2627e0f/msgpack-1.1.1-cp39-cp39-musllinux_1_2_x86_64.whl", hash = "sha256:a8ef6e342c137888ebbfb233e02b8fbd689bb5b5fcc59b34711ac47ebd504478", size = 401873, upload-time = "2025-06-13T06:52:47.957Z" },
    { url = "https://files.pythonhosted.org/packages/d3/31/e8c9c6b5b58d64c9efa99c8d181fcc25f38ead357b0360379fbc8a4234ad/msgpack-1.1.1-cp39-cp39-win32.whl", hash = "sha256:61abccf9de335d9efd149e2fff97ed5974f2481b3353772e8e2dd3402ba2bd57", size = 65028, upload-time = "2025-06-13T06:52:49.166Z" },
    { url = "https://files.pythonhosted.org/packages/20/d6/cd62cded572e5e25892747a5d27850170bcd03c855e9c69c538e024de6f9/msgpack-1.1.1-cp39-cp39-win_amd64.whl", hash = "sha256:40eae974c873b2992fd36424a5d9407f93e97656d999f43fca9d29f820899084", size = 71700, upload-time = "2025-06-13T06:52:50.244Z" },
]

[[package]]
name = "packaging"
version = "25.0"
source = { registry = "https://pypi.org/simple" }
sdist = { url = "https://files.pythonhosted.org/packages/a1/d4/1fc4078c65507b51b96ca8f8c3ba19e6a61c8253c72794544580a7b6c24d/packaging-25.0.tar.gz", hash = "sha256:d443872c98d677bf60f6a1f2f8c1cb748e8fe762d2bf9d3148b5599295b0fc4f", size = 165727, upload-time = "2025-04-19T11:48:59.673Z" }
wheels = [
    { url = "https://files.pythonhosted.org/packages/20/12/38679034af332785aac8774540895e234f4d07f7545804097de4b666afd8/packaging-25.0-py3-none-any.whl", hash = "sha256:29572ef2b1f17581046b3a2227d5c611fb25ec70ca1ba8554b24b0e69331a484", size = 66469, upload-time = "2025-04-19T11:48:57.875Z" },
]

[[package]]
name = "pluggy"
version = "1.6.0"
source = { registry = "https://pypi.org/simple" }
sdist = { url = "https://files.pythonhosted.org/packages/f9/e2/3e91f31a7d2b083fe6ef3fa267035b518369d9511ffab804f839851d2779/pluggy-1.6.0.tar.gz", hash = "sha256:7dcc130b76258d33b90f61b658791dede3486c3e6bfb003ee5c9bfb396dd22f3", size = 69412, upload-time = "2025-05-15T12:30:07.975Z" }
wheels = [
    { url = "https://files.pythonhosted.org/packages/54/20/4d324d65cc6d9205fabedc306948156824eb9f0ee1633355a8f7ec5c66bf/pluggy-1.6.0-py3-none-any.whl", hash = "sha256:e920276dd6813095e9377c0bc5566d94c932c33b27a3e3945d8389c374dd4746", size = 20538, upload-time = "2025-05-15T12:30:06.134Z" },
]

[[package]]
name = "pydantic"
version = "2.11.7"
source = { registry = "https://pypi.org/simple" }
dependencies = [
    { name = "annotated-types" },
    { name = "pydantic-core" },
    { name = "typing-extensions" },
    { name = "typing-inspection" },
]
sdist = { url = "https://files.pythonhosted.org/packages/00/dd/4325abf92c39ba8623b5af936ddb36ffcfe0beae70405d456ab1fb2f5b8c/pydantic-2.11.7.tar.gz", hash = "sha256:d989c3c6cb79469287b1569f7447a17848c998458d49ebe294e975b9baf0f0db", size = 788350, upload-time = "2025-06-14T08:33:17.137Z" }
wheels = [
    { url = "https://files.pythonhosted.org/packages/6a/c0/ec2b1c8712ca690e5d61979dee872603e92b8a32f94cc1b72d53beab008a/pydantic-2.11.7-py3-none-any.whl", hash = "sha256:dde5df002701f6de26248661f6835bbe296a47bf73990135c7d07ce741b9623b", size = 444782, upload-time = "2025-06-14T08:33:14.905Z" },
]

[[package]]
name = "pydantic-core"
version = "2.33.2"
source = { registry = "https://pypi.org/simple" }
dependencies = [
    { name = "typing-extensions" },
]
sdist = { url = "https://files.pythonhosted.org/packages/ad/88/5f2260bdfae97aabf98f1778d43f69574390ad787afb646292a638c923d4/pydantic_core-2.33.2.tar.gz", hash = "sha256:7cb8bc3605c29176e1b105350d2e6474142d7c1bd1d9327c4a9bdb46bf827acc", size = 435195, upload-time = "2025-04-23T18:33:52.104Z" }
wheels = [
    { url = "https://files.pythonhosted.org/packages/e5/92/b31726561b5dae176c2d2c2dc43a9c5bfba5d32f96f8b4c0a600dd492447/pydantic_core-2.33.2-cp310-cp310-macosx_10_12_x86_64.whl", hash = "sha256:2b3d326aaef0c0399d9afffeb6367d5e26ddc24d351dbc9c636840ac355dc5d8", size = 2028817, upload-time = "2025-04-23T18:30:43.919Z" },
    { url = "https://files.pythonhosted.org/packages/a3/44/3f0b95fafdaca04a483c4e685fe437c6891001bf3ce8b2fded82b9ea3aa1/pydantic_core-2.33.2-cp310-cp310-macosx_11_0_arm64.whl", hash = "sha256:0e5b2671f05ba48b94cb90ce55d8bdcaaedb8ba00cc5359f6810fc918713983d", size = 1861357, upload-time = "2025-04-23T18:30:46.372Z" },
    { url = "https://files.pythonhosted.org/packages/30/97/e8f13b55766234caae05372826e8e4b3b96e7b248be3157f53237682e43c/pydantic_core-2.33.2-cp310-cp310-manylinux_2_17_aarch64.manylinux2014_aarch64.whl", hash = "sha256:0069c9acc3f3981b9ff4cdfaf088e98d83440a4c7ea1bc07460af3d4dc22e72d", size = 1898011, upload-time = "2025-04-23T18:30:47.591Z" },
    { url = "https://files.pythonhosted.org/packages/9b/a3/99c48cf7bafc991cc3ee66fd544c0aae8dc907b752f1dad2d79b1b5a471f/pydantic_core-2.33.2-cp310-cp310-manylinux_2_17_armv7l.manylinux2014_armv7l.whl", hash = "sha256:d53b22f2032c42eaaf025f7c40c2e3b94568ae077a606f006d206a463bc69572", size = 1982730, upload-time = "2025-04-23T18:30:49.328Z" },
    { url = "https://files.pythonhosted.org/packages/de/8e/a5b882ec4307010a840fb8b58bd9bf65d1840c92eae7534c7441709bf54b/pydantic_core-2.33.2-cp310-cp310-manylinux_2_17_ppc64le.manylinux2014_ppc64le.whl", hash = "sha256:0405262705a123b7ce9f0b92f123334d67b70fd1f20a9372b907ce1080c7ba02", size = 2136178, upload-time = "2025-04-23T18:30:50.907Z" },
    { url = "https://files.pythonhosted.org/packages/e4/bb/71e35fc3ed05af6834e890edb75968e2802fe98778971ab5cba20a162315/pydantic_core-2.33.2-cp310-cp310-manylinux_2_17_s390x.manylinux2014_s390x.whl", hash = "sha256:4b25d91e288e2c4e0662b8038a28c6a07eaac3e196cfc4ff69de4ea3db992a1b", size = 2736462, upload-time = "2025-04-23T18:30:52.083Z" },
    { url = "https://files.pythonhosted.org/packages/31/0d/c8f7593e6bc7066289bbc366f2235701dcbebcd1ff0ef8e64f6f239fb47d/pydantic_core-2.33.2-cp310-cp310-manylinux_2_17_x86_64.manylinux2014_x86_64.whl", hash = "sha256:6bdfe4b3789761f3bcb4b1ddf33355a71079858958e3a552f16d5af19768fef2", size = 2005652, upload-time = "2025-04-23T18:30:53.389Z" },
    { url = "https://files.pythonhosted.org/packages/d2/7a/996d8bd75f3eda405e3dd219ff5ff0a283cd8e34add39d8ef9157e722867/pydantic_core-2.33.2-cp310-cp310-manylinux_2_5_i686.manylinux1_i686.whl", hash = "sha256:efec8db3266b76ef9607c2c4c419bdb06bf335ae433b80816089ea7585816f6a", size = 2113306, upload-time = "2025-04-23T18:30:54.661Z" },
    { url = "https://files.pythonhosted.org/packages/ff/84/daf2a6fb2db40ffda6578a7e8c5a6e9c8affb251a05c233ae37098118788/pydantic_core-2.33.2-cp310-cp310-musllinux_1_1_aarch64.whl", hash = "sha256:031c57d67ca86902726e0fae2214ce6770bbe2f710dc33063187a68744a5ecac", size = 2073720, upload-time = "2025-04-23T18:30:56.11Z" },
    { url = "https://files.pythonhosted.org/packages/77/fb/2258da019f4825128445ae79456a5499c032b55849dbd5bed78c95ccf163/pydantic_core-2.33.2-cp310-cp310-musllinux_1_1_armv7l.whl", hash = "sha256:f8de619080e944347f5f20de29a975c2d815d9ddd8be9b9b7268e2e3ef68605a", size = 2244915, upload-time = "2025-04-23T18:30:57.501Z" },
    { url = "https://files.pythonhosted.org/packages/d8/7a/925ff73756031289468326e355b6fa8316960d0d65f8b5d6b3a3e7866de7/pydantic_core-2.33.2-cp310-cp310-musllinux_1_1_x86_64.whl", hash = "sha256:73662edf539e72a9440129f231ed3757faab89630d291b784ca99237fb94db2b", size = 2241884, upload-time = "2025-04-23T18:30:58.867Z" },
    { url = "https://files.pythonhosted.org/packages/0b/b0/249ee6d2646f1cdadcb813805fe76265745c4010cf20a8eba7b0e639d9b2/pydantic_core-2.33.2-cp310-cp310-win32.whl", hash = "sha256:0a39979dcbb70998b0e505fb1556a1d550a0781463ce84ebf915ba293ccb7e22", size = 1910496, upload-time = "2025-04-23T18:31:00.078Z" },
    { url = "https://files.pythonhosted.org/packages/66/ff/172ba8f12a42d4b552917aa65d1f2328990d3ccfc01d5b7c943ec084299f/pydantic_core-2.33.2-cp310-cp310-win_amd64.whl", hash = "sha256:b0379a2b24882fef529ec3b4987cb5d003b9cda32256024e6fe1586ac45fc640", size = 1955019, upload-time = "2025-04-23T18:31:01.335Z" },
    { url = "https://files.pythonhosted.org/packages/3f/8d/71db63483d518cbbf290261a1fc2839d17ff89fce7089e08cad07ccfce67/pydantic_core-2.33.2-cp311-cp311-macosx_10_12_x86_64.whl", hash = "sha256:4c5b0a576fb381edd6d27f0a85915c6daf2f8138dc5c267a57c08a62900758c7", size = 2028584, upload-time = "2025-04-23T18:31:03.106Z" },
    { url = "https://files.pythonhosted.org/packages/24/2f/3cfa7244ae292dd850989f328722d2aef313f74ffc471184dc509e1e4e5a/pydantic_core-2.33.2-cp311-cp311-macosx_11_0_arm64.whl", hash = "sha256:e799c050df38a639db758c617ec771fd8fb7a5f8eaaa4b27b101f266b216a246", size = 1855071, upload-time = "2025-04-23T18:31:04.621Z" },
    { url = "https://files.pythonhosted.org/packages/b3/d3/4ae42d33f5e3f50dd467761304be2fa0a9417fbf09735bc2cce003480f2a/pydantic_core-2.33.2-cp311-cp311-manylinux_2_17_aarch64.manylinux2014_aarch64.whl", hash = "sha256:dc46a01bf8d62f227d5ecee74178ffc448ff4e5197c756331f71efcc66dc980f", size = 1897823, upload-time = "2025-04-23T18:31:06.377Z" },
    { url = "https://files.pythonhosted.org/packages/f4/f3/aa5976e8352b7695ff808599794b1fba2a9ae2ee954a3426855935799488/pydantic_core-2.33.2-cp311-cp311-manylinux_2_17_armv7l.manylinux2014_armv7l.whl", hash = "sha256:a144d4f717285c6d9234a66778059f33a89096dfb9b39117663fd8413d582dcc", size = 1983792, upload-time = "2025-04-23T18:31:07.93Z" },
    { url = "https://files.pythonhosted.org/packages/d5/7a/cda9b5a23c552037717f2b2a5257e9b2bfe45e687386df9591eff7b46d28/pydantic_core-2.33.2-cp311-cp311-manylinux_2_17_ppc64le.manylinux2014_ppc64le.whl", hash = "sha256:73cf6373c21bc80b2e0dc88444f41ae60b2f070ed02095754eb5a01df12256de", size = 2136338, upload-time = "2025-04-23T18:31:09.283Z" },
    { url = "https://files.pythonhosted.org/packages/2b/9f/b8f9ec8dd1417eb9da784e91e1667d58a2a4a7b7b34cf4af765ef663a7e5/pydantic_core-2.33.2-cp311-cp311-manylinux_2_17_s390x.manylinux2014_s390x.whl", hash = "sha256:3dc625f4aa79713512d1976fe9f0bc99f706a9dee21dfd1810b4bbbf228d0e8a", size = 2730998, upload-time = "2025-04-23T18:31:11.7Z" },
    { url = "https://files.pythonhosted.org/packages/47/bc/cd720e078576bdb8255d5032c5d63ee5c0bf4b7173dd955185a1d658c456/pydantic_core-2.33.2-cp311-cp311-manylinux_2_17_x86_64.manylinux2014_x86_64.whl", hash = "sha256:881b21b5549499972441da4758d662aeea93f1923f953e9cbaff14b8b9565aef", size = 2003200, upload-time = "2025-04-23T18:31:13.536Z" },
    { url = "https://files.pythonhosted.org/packages/ca/22/3602b895ee2cd29d11a2b349372446ae9727c32e78a94b3d588a40fdf187/pydantic_core-2.33.2-cp311-cp311-manylinux_2_5_i686.manylinux1_i686.whl", hash = "sha256:bdc25f3681f7b78572699569514036afe3c243bc3059d3942624e936ec93450e", size = 2113890, upload-time = "2025-04-23T18:31:15.011Z" },
    { url = "https://files.pythonhosted.org/packages/ff/e6/e3c5908c03cf00d629eb38393a98fccc38ee0ce8ecce32f69fc7d7b558a7/pydantic_core-2.33.2-cp311-cp311-musllinux_1_1_aarch64.whl", hash = "sha256:fe5b32187cbc0c862ee201ad66c30cf218e5ed468ec8dc1cf49dec66e160cc4d", size = 2073359, upload-time = "2025-04-23T18:31:16.393Z" },
    { url = "https://files.pythonhosted.org/packages/12/e7/6a36a07c59ebefc8777d1ffdaf5ae71b06b21952582e4b07eba88a421c79/pydantic_core-2.33.2-cp311-cp311-musllinux_1_1_armv7l.whl", hash = "sha256:bc7aee6f634a6f4a95676fcb5d6559a2c2a390330098dba5e5a5f28a2e4ada30", size = 2245883, upload-time = "2025-04-23T18:31:17.892Z" },
    { url = "https://files.pythonhosted.org/packages/16/3f/59b3187aaa6cc0c1e6616e8045b284de2b6a87b027cce2ffcea073adf1d2/pydantic_core-2.33.2-cp311-cp311-musllinux_1_1_x86_64.whl", hash = "sha256:235f45e5dbcccf6bd99f9f472858849f73d11120d76ea8707115415f8e5ebebf", size = 2241074, upload-time = "2025-04-23T18:31:19.205Z" },
    { url = "https://files.pythonhosted.org/packages/e0/ed/55532bb88f674d5d8f67ab121a2a13c385df382de2a1677f30ad385f7438/pydantic_core-2.33.2-cp311-cp311-win32.whl", hash = "sha256:6368900c2d3ef09b69cb0b913f9f8263b03786e5b2a387706c5afb66800efd51", size = 1910538, upload-time = "2025-04-23T18:31:20.541Z" },
    { url = "https://files.pythonhosted.org/packages/fe/1b/25b7cccd4519c0b23c2dd636ad39d381abf113085ce4f7bec2b0dc755eb1/pydantic_core-2.33.2-cp311-cp311-win_amd64.whl", hash = "sha256:1e063337ef9e9820c77acc768546325ebe04ee38b08703244c1309cccc4f1bab", size = 1952909, upload-time = "2025-04-23T18:31:22.371Z" },
    { url = "https://files.pythonhosted.org/packages/49/a9/d809358e49126438055884c4366a1f6227f0f84f635a9014e2deb9b9de54/pydantic_core-2.33.2-cp311-cp311-win_arm64.whl", hash = "sha256:6b99022f1d19bc32a4c2a0d544fc9a76e3be90f0b3f4af413f87d38749300e65", size = 1897786, upload-time = "2025-04-23T18:31:24.161Z" },
    { url = "https://files.pythonhosted.org/packages/18/8a/2b41c97f554ec8c71f2a8a5f85cb56a8b0956addfe8b0efb5b3d77e8bdc3/pydantic_core-2.33.2-cp312-cp312-macosx_10_12_x86_64.whl", hash = "sha256:a7ec89dc587667f22b6a0b6579c249fca9026ce7c333fc142ba42411fa243cdc", size = 2009000, upload-time = "2025-04-23T18:31:25.863Z" },
    { url = "https://files.pythonhosted.org/packages/a1/02/6224312aacb3c8ecbaa959897af57181fb6cf3a3d7917fd44d0f2917e6f2/pydantic_core-2.33.2-cp312-cp312-macosx_11_0_arm64.whl", hash = "sha256:3c6db6e52c6d70aa0d00d45cdb9b40f0433b96380071ea80b09277dba021ddf7", size = 1847996, upload-time = "2025-04-23T18:31:27.341Z" },
    { url = "https://files.pythonhosted.org/packages/d6/46/6dcdf084a523dbe0a0be59d054734b86a981726f221f4562aed313dbcb49/pydantic_core-2.33.2-cp312-cp312-manylinux_2_17_aarch64.manylinux2014_aarch64.whl", hash = "sha256:4e61206137cbc65e6d5256e1166f88331d3b6238e082d9f74613b9b765fb9025", size = 1880957, upload-time = "2025-04-23T18:31:28.956Z" },
    { url = "https://files.pythonhosted.org/packages/ec/6b/1ec2c03837ac00886ba8160ce041ce4e325b41d06a034adbef11339ae422/pydantic_core-2.33.2-cp312-cp312-manylinux_2_17_armv7l.manylinux2014_armv7l.whl", hash = "sha256:eb8c529b2819c37140eb51b914153063d27ed88e3bdc31b71198a198e921e011", size = 1964199, upload-time = "2025-04-23T18:31:31.025Z" },
    { url = "https://files.pythonhosted.org/packages/2d/1d/6bf34d6adb9debd9136bd197ca72642203ce9aaaa85cfcbfcf20f9696e83/pydantic_core-2.33.2-cp312-cp312-manylinux_2_17_ppc64le.manylinux2014_ppc64le.whl", hash = "sha256:c52b02ad8b4e2cf14ca7b3d918f3eb0ee91e63b3167c32591e57c4317e134f8f", size = 2120296, upload-time = "2025-04-23T18:31:32.514Z" },
    { url = "https://files.pythonhosted.org/packages/e0/94/2bd0aaf5a591e974b32a9f7123f16637776c304471a0ab33cf263cf5591a/pydantic_core-2.33.2-cp312-cp312-manylinux_2_17_s390x.manylinux2014_s390x.whl", hash = "sha256:96081f1605125ba0855dfda83f6f3df5ec90c61195421ba72223de35ccfb2f88", size = 2676109, upload-time = "2025-04-23T18:31:33.958Z" },
    { url = "https://files.pythonhosted.org/packages/f9/41/4b043778cf9c4285d59742281a769eac371b9e47e35f98ad321349cc5d61/pydantic_core-2.33.2-cp312-cp312-manylinux_2_17_x86_64.manylinux2014_x86_64.whl", hash = "sha256:8f57a69461af2a5fa6e6bbd7a5f60d3b7e6cebb687f55106933188e79ad155c1", size = 2002028, upload-time = "2025-04-23T18:31:39.095Z" },
    { url = "https://files.pythonhosted.org/packages/cb/d5/7bb781bf2748ce3d03af04d5c969fa1308880e1dca35a9bd94e1a96a922e/pydantic_core-2.33.2-cp312-cp312-manylinux_2_5_i686.manylinux1_i686.whl", hash = "sha256:572c7e6c8bb4774d2ac88929e3d1f12bc45714ae5ee6d9a788a9fb35e60bb04b", size = 2100044, upload-time = "2025-04-23T18:31:41.034Z" },
    { url = "https://files.pythonhosted.org/packages/fe/36/def5e53e1eb0ad896785702a5bbfd25eed546cdcf4087ad285021a90ed53/pydantic_core-2.33.2-cp312-cp312-musllinux_1_1_aarch64.whl", hash = "sha256:db4b41f9bd95fbe5acd76d89920336ba96f03e149097365afe1cb092fceb89a1", size = 2058881, upload-time = "2025-04-23T18:31:42.757Z" },
    { url = "https://files.pythonhosted.org/packages/01/6c/57f8d70b2ee57fc3dc8b9610315949837fa8c11d86927b9bb044f8705419/pydantic_core-2.33.2-cp312-cp312-musllinux_1_1_armv7l.whl", hash = "sha256:fa854f5cf7e33842a892e5c73f45327760bc7bc516339fda888c75ae60edaeb6", size = 2227034, upload-time = "2025-04-23T18:31:44.304Z" },
    { url = "https://files.pythonhosted.org/packages/27/b9/9c17f0396a82b3d5cbea4c24d742083422639e7bb1d5bf600e12cb176a13/pydantic_core-2.33.2-cp312-cp312-musllinux_1_1_x86_64.whl", hash = "sha256:5f483cfb75ff703095c59e365360cb73e00185e01aaea067cd19acffd2ab20ea", size = 2234187, upload-time = "2025-04-23T18:31:45.891Z" },
    { url = "https://files.pythonhosted.org/packages/b0/6a/adf5734ffd52bf86d865093ad70b2ce543415e0e356f6cacabbc0d9ad910/pydantic_core-2.33.2-cp312-cp312-win32.whl", hash = "sha256:9cb1da0f5a471435a7bc7e439b8a728e8b61e59784b2af70d7c169f8dd8ae290", size = 1892628, upload-time = "2025-04-23T18:31:47.819Z" },
    { url = "https://files.pythonhosted.org/packages/43/e4/5479fecb3606c1368d496a825d8411e126133c41224c1e7238be58b87d7e/pydantic_core-2.33.2-cp312-cp312-win_amd64.whl", hash = "sha256:f941635f2a3d96b2973e867144fde513665c87f13fe0e193c158ac51bfaaa7b2", size = 1955866, upload-time = "2025-04-23T18:31:49.635Z" },
    { url = "https://files.pythonhosted.org/packages/0d/24/8b11e8b3e2be9dd82df4b11408a67c61bb4dc4f8e11b5b0fc888b38118b5/pydantic_core-2.33.2-cp312-cp312-win_arm64.whl", hash = "sha256:cca3868ddfaccfbc4bfb1d608e2ccaaebe0ae628e1416aeb9c4d88c001bb45ab", size = 1888894, upload-time = "2025-04-23T18:31:51.609Z" },
    { url = "https://files.pythonhosted.org/packages/46/8c/99040727b41f56616573a28771b1bfa08a3d3fe74d3d513f01251f79f172/pydantic_core-2.33.2-cp313-cp313-macosx_10_12_x86_64.whl", hash = "sha256:1082dd3e2d7109ad8b7da48e1d4710c8d06c253cbc4a27c1cff4fbcaa97a9e3f", size = 2015688, upload-time = "2025-04-23T18:31:53.175Z" },
    { url = "https://files.pythonhosted.org/packages/3a/cc/5999d1eb705a6cefc31f0b4a90e9f7fc400539b1a1030529700cc1b51838/pydantic_core-2.33.2-cp313-cp313-macosx_11_0_arm64.whl", hash = "sha256:f517ca031dfc037a9c07e748cefd8d96235088b83b4f4ba8939105d20fa1dcd6", size = 1844808, upload-time = "2025-04-23T18:31:54.79Z" },
    { url = "https://files.pythonhosted.org/packages/6f/5e/a0a7b8885c98889a18b6e376f344da1ef323d270b44edf8174d6bce4d622/pydantic_core-2.33.2-cp313-cp313-manylinux_2_17_aarch64.manylinux2014_aarch64.whl", hash = "sha256:0a9f2c9dd19656823cb8250b0724ee9c60a82f3cdf68a080979d13092a3b0fef", size = 1885580, upload-time = "2025-04-23T18:31:57.393Z" },
    { url = "https://files.pythonhosted.org/packages/3b/2a/953581f343c7d11a304581156618c3f592435523dd9d79865903272c256a/pydantic_core-2.33.2-cp313-cp313-manylinux_2_17_armv7l.manylinux2014_armv7l.whl", hash = "sha256:2b0a451c263b01acebe51895bfb0e1cc842a5c666efe06cdf13846c7418caa9a", size = 1973859, upload-time = "2025-04-23T18:31:59.065Z" },
    { url = "https://files.pythonhosted.org/packages/e6/55/f1a813904771c03a3f97f676c62cca0c0a4138654107c1b61f19c644868b/pydantic_core-2.33.2-cp313-cp313-manylinux_2_17_ppc64le.manylinux2014_ppc64le.whl", hash = "sha256:1ea40a64d23faa25e62a70ad163571c0b342b8bf66d5fa612ac0dec4f069d916", size = 2120810, upload-time = "2025-04-23T18:32:00.78Z" },
    { url = "https://files.pythonhosted.org/packages/aa/c3/053389835a996e18853ba107a63caae0b9deb4a276c6b472931ea9ae6e48/pydantic_core-2.33.2-cp313-cp313-manylinux_2_17_s390x.manylinux2014_s390x.whl", hash = "sha256:0fb2d542b4d66f9470e8065c5469ec676978d625a8b7a363f07d9a501a9cb36a", size = 2676498, upload-time = "2025-04-23T18:32:02.418Z" },
    { url = "https://files.pythonhosted.org/packages/eb/3c/f4abd740877a35abade05e437245b192f9d0ffb48bbbbd708df33d3cda37/pydantic_core-2.33.2-cp313-cp313-manylinux_2_17_x86_64.manylinux2014_x86_64.whl", hash = "sha256:9fdac5d6ffa1b5a83bca06ffe7583f5576555e6c8b3a91fbd25ea7780f825f7d", size = 2000611, upload-time = "2025-04-23T18:32:04.152Z" },
    { url = "https://files.pythonhosted.org/packages/59/a7/63ef2fed1837d1121a894d0ce88439fe3e3b3e48c7543b2a4479eb99c2bd/pydantic_core-2.33.2-cp313-cp313-manylinux_2_5_i686.manylinux1_i686.whl", hash = "sha256:04a1a413977ab517154eebb2d326da71638271477d6ad87a769102f7c2488c56", size = 2107924, upload-time = "2025-04-23T18:32:06.129Z" },
    { url = "https://files.pythonhosted.org/packages/04/8f/2551964ef045669801675f1cfc3b0d74147f4901c3ffa42be2ddb1f0efc4/pydantic_core-2.33.2-cp313-cp313-musllinux_1_1_aarch64.whl", hash = "sha256:c8e7af2f4e0194c22b5b37205bfb293d166a7344a5b0d0eaccebc376546d77d5", size = 2063196, upload-time = "2025-04-23T18:32:08.178Z" },
    { url = "https://files.pythonhosted.org/packages/26/bd/d9602777e77fc6dbb0c7db9ad356e9a985825547dce5ad1d30ee04903918/pydantic_core-2.33.2-cp313-cp313-musllinux_1_1_armv7l.whl", hash = "sha256:5c92edd15cd58b3c2d34873597a1e20f13094f59cf88068adb18947df5455b4e", size = 2236389, upload-time = "2025-04-23T18:32:10.242Z" },
    { url = "https://files.pythonhosted.org/packages/42/db/0e950daa7e2230423ab342ae918a794964b053bec24ba8af013fc7c94846/pydantic_core-2.33.2-cp313-cp313-musllinux_1_1_x86_64.whl", hash = "sha256:65132b7b4a1c0beded5e057324b7e16e10910c106d43675d9bd87d4f38dde162", size = 2239223, upload-time = "2025-04-23T18:32:12.382Z" },
    { url = "https://files.pythonhosted.org/packages/58/4d/4f937099c545a8a17eb52cb67fe0447fd9a373b348ccfa9a87f141eeb00f/pydantic_core-2.33.2-cp313-cp313-win32.whl", hash = "sha256:52fb90784e0a242bb96ec53f42196a17278855b0f31ac7c3cc6f5c1ec4811849", size = 1900473, upload-time = "2025-04-23T18:32:14.034Z" },
    { url = "https://files.pythonhosted.org/packages/a0/75/4a0a9bac998d78d889def5e4ef2b065acba8cae8c93696906c3a91f310ca/pydantic_core-2.33.2-cp313-cp313-win_amd64.whl", hash = "sha256:c083a3bdd5a93dfe480f1125926afcdbf2917ae714bdb80b36d34318b2bec5d9", size = 1955269, upload-time = "2025-04-23T18:32:15.783Z" },
    { url = "https://files.pythonhosted.org/packages/f9/86/1beda0576969592f1497b4ce8e7bc8cbdf614c352426271b1b10d5f0aa64/pydantic_core-2.33.2-cp313-cp313-win_arm64.whl", hash = "sha256:e80b087132752f6b3d714f041ccf74403799d3b23a72722ea2e6ba2e892555b9", size = 1893921, upload-time = "2025-04-23T18:32:18.473Z" },
    { url = "https://files.pythonhosted.org/packages/a4/7d/e09391c2eebeab681df2b74bfe6c43422fffede8dc74187b2b0bf6fd7571/pydantic_core-2.33.2-cp313-cp313t-macosx_11_0_arm64.whl", hash = "sha256:61c18fba8e5e9db3ab908620af374db0ac1baa69f0f32df4f61ae23f15e586ac", size = 1806162, upload-time = "2025-04-23T18:32:20.188Z" },
    { url = "https://files.pythonhosted.org/packages/f1/3d/847b6b1fed9f8ed3bb95a9ad04fbd0b212e832d4f0f50ff4d9ee5a9f15cf/pydantic_core-2.33.2-cp313-cp313t-manylinux_2_17_x86_64.manylinux2014_x86_64.whl", hash = "sha256:95237e53bb015f67b63c91af7518a62a8660376a6a0db19b89acc77a4d6199f5", size = 1981560, upload-time = "2025-04-23T18:32:22.354Z" },
    { url = "https://files.pythonhosted.org/packages/6f/9a/e73262f6c6656262b5fdd723ad90f518f579b7bc8622e43a942eec53c938/pydantic_core-2.33.2-cp313-cp313t-win_amd64.whl", hash = "sha256:c2fc0a768ef76c15ab9238afa6da7f69895bb5d1ee83aeea2e3509af4472d0b9", size = 1935777, upload-time = "2025-04-23T18:32:25.088Z" },
    { url = "https://files.pythonhosted.org/packages/53/ea/bbe9095cdd771987d13c82d104a9c8559ae9aec1e29f139e286fd2e9256e/pydantic_core-2.33.2-cp39-cp39-macosx_10_12_x86_64.whl", hash = "sha256:a2b911a5b90e0374d03813674bf0a5fbbb7741570dcd4b4e85a2e48d17def29d", size = 2028677, upload-time = "2025-04-23T18:32:27.227Z" },
    { url = "https://files.pythonhosted.org/packages/49/1d/4ac5ed228078737d457a609013e8f7edc64adc37b91d619ea965758369e5/pydantic_core-2.33.2-cp39-cp39-macosx_11_0_arm64.whl", hash = "sha256:6fa6dfc3e4d1f734a34710f391ae822e0a8eb8559a85c6979e14e65ee6ba2954", size = 1864735, upload-time = "2025-04-23T18:32:29.019Z" },
    { url = "https://files.pythonhosted.org/packages/23/9a/2e70d6388d7cda488ae38f57bc2f7b03ee442fbcf0d75d848304ac7e405b/pydantic_core-2.33.2-cp39-cp39-manylinux_2_17_aarch64.manylinux2014_aarch64.whl", hash = "sha256:c54c939ee22dc8e2d545da79fc5381f1c020d6d3141d3bd747eab59164dc89fb", size = 1898467, upload-time = "2025-04-23T18:32:31.119Z" },
    { url = "https://files.pythonhosted.org/packages/ff/2e/1568934feb43370c1ffb78a77f0baaa5a8b6897513e7a91051af707ffdc4/pydantic_core-2.33.2-cp39-cp39-manylinux_2_17_armv7l.manylinux2014_armv7l.whl", hash = "sha256:53a57d2ed685940a504248187d5685e49eb5eef0f696853647bf37c418c538f7", size = 1983041, upload-time = "2025-04-23T18:32:33.655Z" },
    { url = "https://files.pythonhosted.org/packages/01/1a/1a1118f38ab64eac2f6269eb8c120ab915be30e387bb561e3af904b12499/pydantic_core-2.33.2-cp39-cp39-manylinux_2_17_ppc64le.manylinux2014_ppc64le.whl", hash = "sha256:09fb9dd6571aacd023fe6aaca316bd01cf60ab27240d7eb39ebd66a3a15293b4", size = 2136503, upload-time = "2025-04-23T18:32:35.519Z" },
    { url = "https://files.pythonhosted.org/packages/5c/da/44754d1d7ae0f22d6d3ce6c6b1486fc07ac2c524ed8f6eca636e2e1ee49b/pydantic_core-2.33.2-cp39-cp39-manylinux_2_17_s390x.manylinux2014_s390x.whl", hash = "sha256:0e6116757f7959a712db11f3e9c0a99ade00a5bbedae83cb801985aa154f071b", size = 2736079, upload-time = "2025-04-23T18:32:37.659Z" },
    { url = "https://files.pythonhosted.org/packages/4d/98/f43cd89172220ec5aa86654967b22d862146bc4d736b1350b4c41e7c9c03/pydantic_core-2.33.2-cp39-cp39-manylinux_2_17_x86_64.manylinux2014_x86_64.whl", hash = "sha256:8d55ab81c57b8ff8548c3e4947f119551253f4e3787a7bbc0b6b3ca47498a9d3", size = 2006508, upload-time = "2025-04-23T18:32:39.637Z" },
    { url = "https://files.pythonhosted.org/packages/2b/cc/f77e8e242171d2158309f830f7d5d07e0531b756106f36bc18712dc439df/pydantic_core-2.33.2-cp39-cp39-manylinux_2_5_i686.manylinux1_i686.whl", hash = "sha256:c20c462aa4434b33a2661701b861604913f912254e441ab8d78d30485736115a", size = 2113693, upload-time = "2025-04-23T18:32:41.818Z" },
    { url = "https://files.pythonhosted.org/packages/54/7a/7be6a7bd43e0a47c147ba7fbf124fe8aaf1200bc587da925509641113b2d/pydantic_core-2.33.2-cp39-cp39-musllinux_1_1_aarch64.whl", hash = "sha256:44857c3227d3fb5e753d5fe4a3420d6376fa594b07b621e220cd93703fe21782", size = 2074224, upload-time = "2025-04-23T18:32:44.033Z" },
    { url = "https://files.pythonhosted.org/packages/2a/07/31cf8fadffbb03be1cb520850e00a8490c0927ec456e8293cafda0726184/pydantic_core-2.33.2-cp39-cp39-musllinux_1_1_armv7l.whl", hash = "sha256:eb9b459ca4df0e5c87deb59d37377461a538852765293f9e6ee834f0435a93b9", size = 2245403, upload-time = "2025-04-23T18:32:45.836Z" },
    { url = "https://files.pythonhosted.org/packages/b6/8d/bbaf4c6721b668d44f01861f297eb01c9b35f612f6b8e14173cb204e6240/pydantic_core-2.33.2-cp39-cp39-musllinux_1_1_x86_64.whl", hash = "sha256:9fcd347d2cc5c23b06de6d3b7b8275be558a0c90549495c699e379a80bf8379e", size = 2242331, upload-time = "2025-04-23T18:32:47.618Z" },
    { url = "https://files.pythonhosted.org/packages/bb/93/3cc157026bca8f5006250e74515119fcaa6d6858aceee8f67ab6dc548c16/pydantic_core-2.33.2-cp39-cp39-win32.whl", hash = "sha256:83aa99b1285bc8f038941ddf598501a86f1536789740991d7d8756e34f1e74d9", size = 1910571, upload-time = "2025-04-23T18:32:49.401Z" },
    { url = "https://files.pythonhosted.org/packages/5b/90/7edc3b2a0d9f0dda8806c04e511a67b0b7a41d2187e2003673a996fb4310/pydantic_core-2.33.2-cp39-cp39-win_amd64.whl", hash = "sha256:f481959862f57f29601ccced557cc2e817bce7533ab8e01a797a48b49c9692b3", size = 1956504, upload-time = "2025-04-23T18:32:51.287Z" },
    { url = "https://files.pythonhosted.org/packages/30/68/373d55e58b7e83ce371691f6eaa7175e3a24b956c44628eb25d7da007917/pydantic_core-2.33.2-pp310-pypy310_pp73-macosx_10_12_x86_64.whl", hash = "sha256:5c4aa4e82353f65e548c476b37e64189783aa5384903bfea4f41580f255fddfa", size = 2023982, upload-time = "2025-04-23T18:32:53.14Z" },
    { url = "https://files.pythonhosted.org/packages/a4/16/145f54ac08c96a63d8ed6442f9dec17b2773d19920b627b18d4f10a061ea/pydantic_core-2.33.2-pp310-pypy310_pp73-macosx_11_0_arm64.whl", hash = "sha256:d946c8bf0d5c24bf4fe333af284c59a19358aa3ec18cb3dc4370080da1e8ad29", size = 1858412, upload-time = "2025-04-23T18:32:55.52Z" },
    { url = "https://files.pythonhosted.org/packages/41/b1/c6dc6c3e2de4516c0bb2c46f6a373b91b5660312342a0cf5826e38ad82fa/pydantic_core-2.33.2-pp310-pypy310_pp73-manylinux_2_17_aarch64.manylinux2014_aarch64.whl", hash = "sha256:87b31b6846e361ef83fedb187bb5b4372d0da3f7e28d85415efa92d6125d6e6d", size = 1892749, upload-time = "2025-04-23T18:32:57.546Z" },
    { url = "https://files.pythonhosted.org/packages/12/73/8cd57e20afba760b21b742106f9dbdfa6697f1570b189c7457a1af4cd8a0/pydantic_core-2.33.2-pp310-pypy310_pp73-manylinux_2_17_x86_64.manylinux2014_x86_64.whl", hash = "sha256:aa9d91b338f2df0508606f7009fde642391425189bba6d8c653afd80fd6bb64e", size = 2067527, upload-time = "2025-04-23T18:32:59.771Z" },
    { url = "https://files.pythonhosted.org/packages/e3/d5/0bb5d988cc019b3cba4a78f2d4b3854427fc47ee8ec8e9eaabf787da239c/pydantic_core-2.33.2-pp310-pypy310_pp73-manylinux_2_5_i686.manylinux1_i686.whl", hash = "sha256:2058a32994f1fde4ca0480ab9d1e75a0e8c87c22b53a3ae66554f9af78f2fe8c", size = 2108225, upload-time = "2025-04-23T18:33:04.51Z" },
    { url = "https://files.pythonhosted.org/packages/f1/c5/00c02d1571913d496aabf146106ad8239dc132485ee22efe08085084ff7c/pydantic_core-2.33.2-pp310-pypy310_pp73-musllinux_1_1_aarch64.whl", hash = "sha256:0e03262ab796d986f978f79c943fc5f620381be7287148b8010b4097f79a39ec", size = 2069490, upload-time = "2025-04-23T18:33:06.391Z" },
    { url = "https://files.pythonhosted.org/packages/22/a8/dccc38768274d3ed3a59b5d06f59ccb845778687652daa71df0cab4040d7/pydantic_core-2.33.2-pp310-pypy310_pp73-musllinux_1_1_armv7l.whl", hash = "sha256:1a8695a8d00c73e50bff9dfda4d540b7dee29ff9b8053e38380426a85ef10052", size = 2237525, upload-time = "2025-04-23T18:33:08.44Z" },
    { url = "https://files.pythonhosted.org/packages/d4/e7/4f98c0b125dda7cf7ccd14ba936218397b44f50a56dd8c16a3091df116c3/pydantic_core-2.33.2-pp310-pypy310_pp73-musllinux_1_1_x86_64.whl", hash = "sha256:fa754d1850735a0b0e03bcffd9d4b4343eb417e47196e4485d9cca326073a42c", size = 2238446, upload-time = "2025-04-23T18:33:10.313Z" },
    { url = "https://files.pythonhosted.org/packages/ce/91/2ec36480fdb0b783cd9ef6795753c1dea13882f2e68e73bce76ae8c21e6a/pydantic_core-2.33.2-pp310-pypy310_pp73-win_amd64.whl", hash = "sha256:a11c8d26a50bfab49002947d3d237abe4d9e4b5bdc8846a63537b6488e197808", size = 2066678, upload-time = "2025-04-23T18:33:12.224Z" },
    { url = "https://files.pythonhosted.org/packages/7b/27/d4ae6487d73948d6f20dddcd94be4ea43e74349b56eba82e9bdee2d7494c/pydantic_core-2.33.2-pp311-pypy311_pp73-macosx_10_12_x86_64.whl", hash = "sha256:dd14041875d09cc0f9308e37a6f8b65f5585cf2598a53aa0123df8b129d481f8", size = 2025200, upload-time = "2025-04-23T18:33:14.199Z" },
    { url = "https://files.pythonhosted.org/packages/f1/b8/b3cb95375f05d33801024079b9392a5ab45267a63400bf1866e7ce0f0de4/pydantic_core-2.33.2-pp311-pypy311_pp73-macosx_11_0_arm64.whl", hash = "sha256:d87c561733f66531dced0da6e864f44ebf89a8fba55f31407b00c2f7f9449593", size = 1859123, upload-time = "2025-04-23T18:33:16.555Z" },
    { url = "https://files.pythonhosted.org/packages/05/bc/0d0b5adeda59a261cd30a1235a445bf55c7e46ae44aea28f7bd6ed46e091/pydantic_core-2.33.2-pp311-pypy311_pp73-manylinux_2_17_aarch64.manylinux2014_aarch64.whl", hash = "sha256:2f82865531efd18d6e07a04a17331af02cb7a651583c418df8266f17a63c6612", size = 1892852, upload-time = "2025-04-23T18:33:18.513Z" },
    { url = "https://files.pythonhosted.org/packages/3e/11/d37bdebbda2e449cb3f519f6ce950927b56d62f0b84fd9cb9e372a26a3d5/pydantic_core-2.33.2-pp311-pypy311_pp73-manylinux_2_17_x86_64.manylinux2014_x86_64.whl", hash = "sha256:2bfb5112df54209d820d7bf9317c7a6c9025ea52e49f46b6a2060104bba37de7", size = 2067484, upload-time = "2025-04-23T18:33:20.475Z" },
    { url = "https://files.pythonhosted.org/packages/8c/55/1f95f0a05ce72ecb02a8a8a1c3be0579bbc29b1d5ab68f1378b7bebc5057/pydantic_core-2.33.2-pp311-pypy311_pp73-manylinux_2_5_i686.manylinux1_i686.whl", hash = "sha256:64632ff9d614e5eecfb495796ad51b0ed98c453e447a76bcbeeb69615079fc7e", size = 2108896, upload-time = "2025-04-23T18:33:22.501Z" },
    { url = "https://files.pythonhosted.org/packages/53/89/2b2de6c81fa131f423246a9109d7b2a375e83968ad0800d6e57d0574629b/pydantic_core-2.33.2-pp311-pypy311_pp73-musllinux_1_1_aarch64.whl", hash = "sha256:f889f7a40498cc077332c7ab6b4608d296d852182211787d4f3ee377aaae66e8", size = 2069475, upload-time = "2025-04-23T18:33:24.528Z" },
    { url = "https://files.pythonhosted.org/packages/b8/e9/1f7efbe20d0b2b10f6718944b5d8ece9152390904f29a78e68d4e7961159/pydantic_core-2.33.2-pp311-pypy311_pp73-musllinux_1_1_armv7l.whl", hash = "sha256:de4b83bb311557e439b9e186f733f6c645b9417c84e2eb8203f3f820a4b988bf", size = 2239013, upload-time = "2025-04-23T18:33:26.621Z" },
    { url = "https://files.pythonhosted.org/packages/3c/b2/5309c905a93811524a49b4e031e9851a6b00ff0fb668794472ea7746b448/pydantic_core-2.33.2-pp311-pypy311_pp73-musllinux_1_1_x86_64.whl", hash = "sha256:82f68293f055f51b51ea42fafc74b6aad03e70e191799430b90c13d643059ebb", size = 2238715, upload-time = "2025-04-23T18:33:28.656Z" },
    { url = "https://files.pythonhosted.org/packages/32/56/8a7ca5d2cd2cda1d245d34b1c9a942920a718082ae8e54e5f3e5a58b7add/pydantic_core-2.33.2-pp311-pypy311_pp73-win_amd64.whl", hash = "sha256:329467cecfb529c925cf2bbd4d60d2c509bc2fb52a20c1045bf09bb70971a9c1", size = 2066757, upload-time = "2025-04-23T18:33:30.645Z" },
    { url = "https://files.pythonhosted.org/packages/08/98/dbf3fdfabaf81cda5622154fda78ea9965ac467e3239078e0dcd6df159e7/pydantic_core-2.33.2-pp39-pypy39_pp73-macosx_10_12_x86_64.whl", hash = "sha256:87acbfcf8e90ca885206e98359d7dca4bcbb35abdc0ff66672a293e1d7a19101", size = 2024034, upload-time = "2025-04-23T18:33:32.843Z" },
    { url = "https://files.pythonhosted.org/packages/8d/99/7810aa9256e7f2ccd492590f86b79d370df1e9292f1f80b000b6a75bd2fb/pydantic_core-2.33.2-pp39-pypy39_pp73-macosx_11_0_arm64.whl", hash = "sha256:7f92c15cd1e97d4b12acd1cc9004fa092578acfa57b67ad5e43a197175d01a64", size = 1858578, upload-time = "2025-04-23T18:33:34.912Z" },
    { url = "https://files.pythonhosted.org/packages/d8/60/bc06fa9027c7006cc6dd21e48dbf39076dc39d9abbaf718a1604973a9670/pydantic_core-2.33.2-pp39-pypy39_pp73-manylinux_2_17_aarch64.manylinux2014_aarch64.whl", hash = "sha256:d3f26877a748dc4251cfcfda9dfb5f13fcb034f5308388066bcfe9031b63ae7d", size = 1892858, upload-time = "2025-04-23T18:33:36.933Z" },
    { url = "https://files.pythonhosted.org/packages/f2/40/9d03997d9518816c68b4dfccb88969756b9146031b61cd37f781c74c9b6a/pydantic_core-2.33.2-pp39-pypy39_pp73-manylinux_2_17_x86_64.manylinux2014_x86_64.whl", hash = "sha256:dac89aea9af8cd672fa7b510e7b8c33b0bba9a43186680550ccf23020f32d535", size = 2068498, upload-time = "2025-04-23T18:33:38.997Z" },
    { url = "https://files.pythonhosted.org/packages/d8/62/d490198d05d2d86672dc269f52579cad7261ced64c2df213d5c16e0aecb1/pydantic_core-2.33.2-pp39-pypy39_pp73-manylinux_2_5_i686.manylinux1_i686.whl", hash = "sha256:970919794d126ba8645f3837ab6046fb4e72bbc057b3709144066204c19a455d", size = 2108428, upload-time = "2025-04-23T18:33:41.18Z" },
    { url = "https://files.pythonhosted.org/packages/9a/ec/4cd215534fd10b8549015f12ea650a1a973da20ce46430b68fc3185573e8/pydantic_core-2.33.2-pp39-pypy39_pp73-musllinux_1_1_aarch64.whl", hash = "sha256:3eb3fe62804e8f859c49ed20a8451342de53ed764150cb14ca71357c765dc2a6", size = 2069854, upload-time = "2025-04-23T18:33:43.446Z" },
    { url = "https://files.pythonhosted.org/packages/1a/1a/abbd63d47e1d9b0d632fee6bb15785d0889c8a6e0a6c3b5a8e28ac1ec5d2/pydantic_core-2.33.2-pp39-pypy39_pp73-musllinux_1_1_armv7l.whl", hash = "sha256:3abcd9392a36025e3bd55f9bd38d908bd17962cc49bc6da8e7e96285336e2bca", size = 2237859, upload-time = "2025-04-23T18:33:45.56Z" },
    { url = "https://files.pythonhosted.org/packages/80/1c/fa883643429908b1c90598fd2642af8839efd1d835b65af1f75fba4d94fe/pydantic_core-2.33.2-pp39-pypy39_pp73-musllinux_1_1_x86_64.whl", hash = "sha256:3a1c81334778f9e3af2f8aeb7a960736e5cab1dfebfb26aabca09afd2906c039", size = 2239059, upload-time = "2025-04-23T18:33:47.735Z" },
    { url = "https://files.pythonhosted.org/packages/d4/29/3cade8a924a61f60ccfa10842f75eb12787e1440e2b8660ceffeb26685e7/pydantic_core-2.33.2-pp39-pypy39_pp73-win_amd64.whl", hash = "sha256:2807668ba86cb38c6817ad9bc66215ab8584d1d304030ce4f0887336f28a5e27", size = 2066661, upload-time = "2025-04-23T18:33:49.995Z" },
]

[[package]]
name = "pygments"
version = "2.19.2"
source = { registry = "https://pypi.org/simple" }
sdist = { url = "https://files.pythonhosted.org/packages/b0/77/a5b8c569bf593b0140bde72ea885a803b82086995367bf2037de0159d924/pygments-2.19.2.tar.gz", hash = "sha256:636cb2477cec7f8952536970bc533bc43743542f70392ae026374600add5b887", size = 4968631, upload-time = "2025-06-21T13:39:12.283Z" }
wheels = [
    { url = "https://files.pythonhosted.org/packages/c7/21/705964c7812476f378728bdf590ca4b771ec72385c533964653c68e86bdc/pygments-2.19.2-py3-none-any.whl", hash = "sha256:86540386c03d588bb81d44bc3928634ff26449851e99741617ecb9037ee5ec0b", size = 1225217, upload-time = "2025-06-21T13:39:07.939Z" },
]

[[package]]
name = "pytest"
version = "8.4.1"
source = { registry = "https://pypi.org/simple" }
dependencies = [
    { name = "colorama", marker = "sys_platform == 'win32'" },
    { name = "exceptiongroup", marker = "python_full_version < '3.11'" },
    { name = "iniconfig" },
    { name = "packaging" },
    { name = "pluggy" },
    { name = "pygments" },
    { name = "tomli", marker = "python_full_version < '3.11'" },
]
sdist = { url = "https://files.pythonhosted.org/packages/08/ba/45911d754e8eba3d5a841a5ce61a65a685ff1798421ac054f85aa8747dfb/pytest-8.4.1.tar.gz", hash = "sha256:7c67fd69174877359ed9371ec3af8a3d2b04741818c51e5e99cc1742251fa93c", size = 1517714, upload-time = "2025-06-18T05:48:06.109Z" }
wheels = [
    { url = "https://files.pythonhosted.org/packages/29/16/c8a903f4c4dffe7a12843191437d7cd8e32751d5de349d45d3fe69544e87/pytest-8.4.1-py3-none-any.whl", hash = "sha256:539c70ba6fcead8e78eebbf1115e8b589e7565830d7d006a8723f19ac8a0afb7", size = 365474, upload-time = "2025-06-18T05:48:03.955Z" },
]

[[package]]
name = "pytest-asyncio"
version = "1.1.0"
source = { registry = "https://pypi.org/simple" }
dependencies = [
    { name = "backports-asyncio-runner", marker = "python_full_version < '3.11'" },
    { name = "pytest" },
    { name = "typing-extensions", marker = "python_full_version < '3.10'" },
]
sdist = { url = "https://files.pythonhosted.org/packages/4e/51/f8794af39eeb870e87a8c8068642fc07bce0c854d6865d7dd0f2a9d338c2/pytest_asyncio-1.1.0.tar.gz", hash = "sha256:796aa822981e01b68c12e4827b8697108f7205020f24b5793b3c41555dab68ea", size = 46652, upload-time = "2025-07-16T04:29:26.393Z" }
wheels = [
    { url = "https://files.pythonhosted.org/packages/c7/9d/bf86eddabf8c6c9cb1ea9a869d6873b46f105a5d292d3a6f7071f5b07935/pytest_asyncio-1.1.0-py3-none-any.whl", hash = "sha256:5fe2d69607b0bd75c656d1211f969cadba035030156745ee09e7d71740e58ecf", size = 15157, upload-time = "2025-07-16T04:29:24.929Z" },
]

[[package]]
name = "tomli"
version = "2.2.1"
source = { registry = "https://pypi.org/simple" }
sdist = { url = "https://files.pythonhosted.org/packages/18/87/302344fed471e44a87289cf4967697d07e532f2421fdaf868a303cbae4ff/tomli-2.2.1.tar.gz", hash = "sha256:cd45e1dc79c835ce60f7404ec8119f2eb06d38b1deba146f07ced3bbc44505ff", size = 17175, upload-time = "2024-11-27T22:38:36.873Z" }
wheels = [
    { url = "https://files.pythonhosted.org/packages/43/ca/75707e6efa2b37c77dadb324ae7d9571cb424e61ea73fad7c56c2d14527f/tomli-2.2.1-cp311-cp311-macosx_10_9_x86_64.whl", hash = "sha256:678e4fa69e4575eb77d103de3df8a895e1591b48e740211bd1067378c69e8249", size = 131077, upload-time = "2024-11-27T22:37:54.956Z" },
    { url = "https://files.pythonhosted.org/packages/c7/16/51ae563a8615d472fdbffc43a3f3d46588c264ac4f024f63f01283becfbb/tomli-2.2.1-cp311-cp311-macosx_11_0_arm64.whl", hash = "sha256:023aa114dd824ade0100497eb2318602af309e5a55595f76b626d6d9f3b7b0a6", size = 123429, upload-time = "2024-11-27T22:37:56.698Z" },
    { url = "https://files.pythonhosted.org/packages/f1/dd/4f6cd1e7b160041db83c694abc78e100473c15d54620083dbd5aae7b990e/tomli-2.2.1-cp311-cp311-manylinux_2_17_aarch64.manylinux2014_aarch64.whl", hash = "sha256:ece47d672db52ac607a3d9599a9d48dcb2f2f735c6c2d1f34130085bb12b112a", size = 226067, upload-time = "2024-11-27T22:37:57.63Z" },
    { url = "https://files.pythonhosted.org/packages/a9/6b/c54ede5dc70d648cc6361eaf429304b02f2871a345bbdd51e993d6cdf550/tomli-2.2.1-cp311-cp311-manylinux_2_17_x86_64.manylinux2014_x86_64.whl", hash = "sha256:6972ca9c9cc9f0acaa56a8ca1ff51e7af152a9f87fb64623e31d5c83700080ee", size = 236030, upload-time = "2024-11-27T22:37:59.344Z" },
    { url = "https://files.pythonhosted.org/packages/1f/47/999514fa49cfaf7a92c805a86c3c43f4215621855d151b61c602abb38091/tomli-2.2.1-cp311-cp311-manylinux_2_5_i686.manylinux1_i686.manylinux_2_17_i686.manylinux2014_i686.whl", hash = "sha256:c954d2250168d28797dd4e3ac5cf812a406cd5a92674ee4c8f123c889786aa8e", size = 240898, upload-time = "2024-11-27T22:38:00.429Z" },
    { url = "https://files.pythonhosted.org/packages/73/41/0a01279a7ae09ee1573b423318e7934674ce06eb33f50936655071d81a24/tomli-2.2.1-cp311-cp311-musllinux_1_2_aarch64.whl", hash = "sha256:8dd28b3e155b80f4d54beb40a441d366adcfe740969820caf156c019fb5c7ec4", size = 229894, upload-time = "2024-11-27T22:38:02.094Z" },
    { url = "https://files.pythonhosted.org/packages/55/18/5d8bc5b0a0362311ce4d18830a5d28943667599a60d20118074ea1b01bb7/tomli-2.2.1-cp311-cp311-musllinux_1_2_i686.whl", hash = "sha256:e59e304978767a54663af13c07b3d1af22ddee3bb2fb0618ca1593e4f593a106", size = 245319, upload-time = "2024-11-27T22:38:03.206Z" },
    { url = "https://files.pythonhosted.org/packages/92/a3/7ade0576d17f3cdf5ff44d61390d4b3febb8a9fc2b480c75c47ea048c646/tomli-2.2.1-cp311-cp311-musllinux_1_2_x86_64.whl", hash = "sha256:33580bccab0338d00994d7f16f4c4ec25b776af3ffaac1ed74e0b3fc95e885a8", size = 238273, upload-time = "2024-11-27T22:38:04.217Z" },
    { url = "https://files.pythonhosted.org/packages/72/6f/fa64ef058ac1446a1e51110c375339b3ec6be245af9d14c87c4a6412dd32/tomli-2.2.1-cp311-cp311-win32.whl", hash = "sha256:465af0e0875402f1d226519c9904f37254b3045fc5084697cefb9bdde1ff99ff", size = 98310, upload-time = "2024-11-27T22:38:05.908Z" },
    { url = "https://files.pythonhosted.org/packages/6a/1c/4a2dcde4a51b81be3530565e92eda625d94dafb46dbeb15069df4caffc34/tomli-2.2.1-cp311-cp311-win_amd64.whl", hash = "sha256:2d0f2fdd22b02c6d81637a3c95f8cd77f995846af7414c5c4b8d0545afa1bc4b", size = 108309, upload-time = "2024-11-27T22:38:06.812Z" },
    { url = "https://files.pythonhosted.org/packages/52/e1/f8af4c2fcde17500422858155aeb0d7e93477a0d59a98e56cbfe75070fd0/tomli-2.2.1-cp312-cp312-macosx_10_13_x86_64.whl", hash = "sha256:4a8f6e44de52d5e6c657c9fe83b562f5f4256d8ebbfe4ff922c495620a7f6cea", size = 132762, upload-time = "2024-11-27T22:38:07.731Z" },
    { url = "https://files.pythonhosted.org/packages/03/b8/152c68bb84fc00396b83e7bbddd5ec0bd3dd409db4195e2a9b3e398ad2e3/tomli-2.2.1-cp312-cp312-macosx_11_0_arm64.whl", hash = "sha256:8d57ca8095a641b8237d5b079147646153d22552f1c637fd3ba7f4b0b29167a8", size = 123453, upload-time = "2024-11-27T22:38:09.384Z" },
    { url = "https://files.pythonhosted.org/packages/c8/d6/fc9267af9166f79ac528ff7e8c55c8181ded34eb4b0e93daa767b8841573/tomli-2.2.1-cp312-cp312-manylinux_2_17_aarch64.manylinux2014_aarch64.whl", hash = "sha256:4e340144ad7ae1533cb897d406382b4b6fede8890a03738ff1683af800d54192", size = 233486, upload-time = "2024-11-27T22:38:10.329Z" },
    { url = "https://files.pythonhosted.org/packages/5c/51/51c3f2884d7bab89af25f678447ea7d297b53b5a3b5730a7cb2ef6069f07/tomli-2.2.1-cp312-cp312-manylinux_2_17_x86_64.manylinux2014_x86_64.whl", hash = "sha256:db2b95f9de79181805df90bedc5a5ab4c165e6ec3fe99f970d0e302f384ad222", size = 242349, upload-time = "2024-11-27T22:38:11.443Z" },
    { url = "https://files.pythonhosted.org/packages/ab/df/bfa89627d13a5cc22402e441e8a931ef2108403db390ff3345c05253935e/tomli-2.2.1-cp312-cp312-manylinux_2_5_i686.manylinux1_i686.manylinux_2_17_i686.manylinux2014_i686.whl", hash = "sha256:40741994320b232529c802f8bc86da4e1aa9f413db394617b9a256ae0f9a7f77", size = 252159, upload-time = "2024-11-27T22:38:13.099Z" },
    { url = "https://files.pythonhosted.org/packages/9e/6e/fa2b916dced65763a5168c6ccb91066f7639bdc88b48adda990db10c8c0b/tomli-2.2.1-cp312-cp312-musllinux_1_2_aarch64.whl", hash = "sha256:400e720fe168c0f8521520190686ef8ef033fb19fc493da09779e592861b78c6", size = 237243, upload-time = "2024-11-27T22:38:14.766Z" },
    { url = "https://files.pythonhosted.org/packages/b4/04/885d3b1f650e1153cbb93a6a9782c58a972b94ea4483ae4ac5cedd5e4a09/tomli-2.2.1-cp312-cp312-musllinux_1_2_i686.whl", hash = "sha256:02abe224de6ae62c19f090f68da4e27b10af2b93213d36cf44e6e1c5abd19fdd", size = 259645, upload-time = "2024-11-27T22:38:15.843Z" },
    { url = "https://files.pythonhosted.org/packages/9c/de/6b432d66e986e501586da298e28ebeefd3edc2c780f3ad73d22566034239/tomli-2.2.1-cp312-cp312-musllinux_1_2_x86_64.whl", hash = "sha256:b82ebccc8c8a36f2094e969560a1b836758481f3dc360ce9a3277c65f374285e", size = 244584, upload-time = "2024-11-27T22:38:17.645Z" },
    { url = "https://files.pythonhosted.org/packages/1c/9a/47c0449b98e6e7d1be6cbac02f93dd79003234ddc4aaab6ba07a9a7482e2/tomli-2.2.1-cp312-cp312-win32.whl", hash = "sha256:889f80ef92701b9dbb224e49ec87c645ce5df3fa2cc548664eb8a25e03127a98", size = 98875, upload-time = "2024-11-27T22:38:19.159Z" },
    { url = "https://files.pythonhosted.org/packages/ef/60/9b9638f081c6f1261e2688bd487625cd1e660d0a85bd469e91d8db969734/tomli-2.2.1-cp312-cp312-win_amd64.whl", hash = "sha256:7fc04e92e1d624a4a63c76474610238576942d6b8950a2d7f908a340494e67e4", size = 109418, upload-time = "2024-11-27T22:38:20.064Z" },
    { url = "https://files.pythonhosted.org/packages/04/90/2ee5f2e0362cb8a0b6499dc44f4d7d48f8fff06d28ba46e6f1eaa61a1388/tomli-2.2.1-cp313-cp313-macosx_10_13_x86_64.whl", hash = "sha256:f4039b9cbc3048b2416cc57ab3bda989a6fcf9b36cf8937f01a6e731b64f80d7", size = 132708, upload-time = "2024-11-27T22:38:21.659Z" },
    { url = "https://files.pythonhosted.org/packages/c0/ec/46b4108816de6b385141f082ba99e315501ccd0a2ea23db4a100dd3990ea/tomli-2.2.1-cp313-cp313-macosx_11_0_arm64.whl", hash = "sha256:286f0ca2ffeeb5b9bd4fcc8d6c330534323ec51b2f52da063b11c502da16f30c", size = 123582, upload-time = "2024-11-27T22:38:22.693Z" },
    { url = "https://files.pythonhosted.org/packages/a0/bd/b470466d0137b37b68d24556c38a0cc819e8febe392d5b199dcd7f578365/tomli-2.2.1-cp313-cp313-manylinux_2_17_aarch64.manylinux2014_aarch64.whl", hash = "sha256:a92ef1a44547e894e2a17d24e7557a5e85a9e1d0048b0b5e7541f76c5032cb13", size = 232543, upload-time = "2024-11-27T22:38:24.367Z" },
    { url = "https://files.pythonhosted.org/packages/d9/e5/82e80ff3b751373f7cead2815bcbe2d51c895b3c990686741a8e56ec42ab/tomli-2.2.1-cp313-cp313-manylinux_2_17_x86_64.manylinux2014_x86_64.whl", hash = "sha256:9316dc65bed1684c9a98ee68759ceaed29d229e985297003e494aa825ebb0281", size = 241691, upload-time = "2024-11-27T22:38:26.081Z" },
    { url = "https://files.pythonhosted.org/packages/05/7e/2a110bc2713557d6a1bfb06af23dd01e7dde52b6ee7dadc589868f9abfac/tomli-2.2.1-cp313-cp313-manylinux_2_5_i686.manylinux1_i686.manylinux_2_17_i686.manylinux2014_i686.whl", hash = "sha256:e85e99945e688e32d5a35c1ff38ed0b3f41f43fad8df0bdf79f72b2ba7bc5272", size = 251170, upload-time = "2024-11-27T22:38:27.921Z" },
    { url = "https://files.pythonhosted.org/packages/64/7b/22d713946efe00e0adbcdfd6d1aa119ae03fd0b60ebed51ebb3fa9f5a2e5/tomli-2.2.1-cp313-cp313-musllinux_1_2_aarch64.whl", hash = "sha256:ac065718db92ca818f8d6141b5f66369833d4a80a9d74435a268c52bdfa73140", size = 236530, upload-time = "2024-11-27T22:38:29.591Z" },
    { url = "https://files.pythonhosted.org/packages/38/31/3a76f67da4b0cf37b742ca76beaf819dca0ebef26d78fc794a576e08accf/tomli-2.2.1-cp313-cp313-musllinux_1_2_i686.whl", hash = "sha256:d920f33822747519673ee656a4b6ac33e382eca9d331c87770faa3eef562aeb2", size = 258666, upload-time = "2024-11-27T22:38:30.639Z" },
    { url = "https://files.pythonhosted.org/packages/07/10/5af1293da642aded87e8a988753945d0cf7e00a9452d3911dd3bb354c9e2/tomli-2.2.1-cp313-cp313-musllinux_1_2_x86_64.whl", hash = "sha256:a198f10c4d1b1375d7687bc25294306e551bf1abfa4eace6650070a5c1ae2744", size = 243954, upload-time = "2024-11-27T22:38:31.702Z" },
    { url = "https://files.pythonhosted.org/packages/5b/b9/1ed31d167be802da0fc95020d04cd27b7d7065cc6fbefdd2f9186f60d7bd/tomli-2.2.1-cp313-cp313-win32.whl", hash = "sha256:d3f5614314d758649ab2ab3a62d4f2004c825922f9e370b29416484086b264ec", size = 98724, upload-time = "2024-11-27T22:38:32.837Z" },
    { url = "https://files.pythonhosted.org/packages/c7/32/b0963458706accd9afcfeb867c0f9175a741bf7b19cd424230714d722198/tomli-2.2.1-cp313-cp313-win_amd64.whl", hash = "sha256:a38aa0308e754b0e3c67e344754dff64999ff9b513e691d0e786265c93583c69", size = 109383, upload-time = "2024-11-27T22:38:34.455Z" },
    { url = "https://files.pythonhosted.org/packages/6e/c2/61d3e0f47e2b74ef40a68b9e6ad5984f6241a942f7cd3bbfbdbd03861ea9/tomli-2.2.1-py3-none-any.whl", hash = "sha256:cb55c73c5f4408779d0cf3eef9f762b9c9f147a77de7b258bef0a5628adc85cc", size = 14257, upload-time = "2024-11-27T22:38:35.385Z" },
]

[[package]]
name = "typing-extensions"
version = "4.15.0"
source = { registry = "https://pypi.org/simple" }
sdist = { url = "https://files.pythonhosted.org/packages/72/94/1a15dd82efb362ac84269196e94cf00f187f7ed21c242792a923cdb1c61f/typing_extensions-4.15.0.tar.gz", hash = "sha256:0cea48d173cc12fa28ecabc3b837ea3cf6f38c6d1136f85cbaaf598984861466", size = 109391, upload-time = "2025-08-25T13:49:26.313Z" }
wheels = [
    { url = "https://files.pythonhosted.org/packages/18/67/36e9267722cc04a6b9f15c7f3441c2363321a3ea07da7ae0c0707beb2a9c/typing_extensions-4.15.0-py3-none-any.whl", hash = "sha256:f0fa19c6845758ab08074a0cfa8b7aecb71c999ca73d62883bc25cc018c4e548", size = 44614, upload-time = "2025-08-25T13:49:24.86Z" },
]

[[package]]
name = "typing-inspection"
version = "0.4.1"
source = { registry = "https://pypi.org/simple" }
dependencies = [
    { name = "typing-extensions" },
]
sdist = { url = "https://files.pythonhosted.org/packages/f8/b1/0c11f5058406b3af7609f121aaa6b609744687f1d158b3c3a5bf4cc94238/typing_inspection-0.4.1.tar.gz", hash = "sha256:6ae134cc0203c33377d43188d4064e9b357dba58cff3185f22924610e70a9d28", size = 75726, upload-time = "2025-05-21T18:55:23.885Z" }
wheels = [
    { url = "https://files.pythonhosted.org/packages/17/69/cd203477f944c353c31bade965f880aa1061fd6bf05ded0726ca845b6ff7/typing_inspection-0.4.1-py3-none-any.whl", hash = "sha256:389055682238f53b04f7badcb49b989835495a96700ced5dab2d8feae4b26f51", size = 14552, upload-time = "2025-05-21T18:55:22.152Z" },
]<|MERGE_RESOLUTION|>--- conflicted
+++ resolved
@@ -22,11 +22,7 @@
 
 [[package]]
 name = "bridgic-core"
-<<<<<<< HEAD
-version = "0.1.0.dev11"
-=======
 version = "0.1.0.dev14"
->>>>>>> cb42d83c
 source = { editable = "." }
 dependencies = [
     { name = "docstring-parser" },
