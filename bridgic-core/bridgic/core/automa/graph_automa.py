import asyncio
from asyncio import AbstractEventLoop
from concurrent.futures import ThreadPoolExecutor
import inspect
from inspect import Parameter, _ParameterKind
import json
import threading
import uuid
from typing import _ProtocolMeta
from typing import Any, List, Dict, Set, Mapping, Callable, Tuple, Optional, Literal, Union, ClassVar
from types import MethodType
from collections import defaultdict, deque
from dataclasses import dataclass
from pydantic import BaseModel, Field, ConfigDict
from typing_extensions import override
from bridgic.core.utils.console import printer
from bridgic.core.automa.worker import Worker
from bridgic.core.types.error import *
from bridgic.core.utils.inspect_tools import get_param_names_by_kind
from bridgic.core.utils.args_map import safely_map_args
from bridgic.core.automa import Automa
from bridgic.core.automa.worker_decorator import packup_worker_decorator_rumtime_args, get_worker_decorator_default_paramap, ArgsMappingRule
from bridgic.core.types.common import AutomaType
from bridgic.core.automa.worker.callable_worker import CallableWorker
from bridgic.core.automa.interaction import Event, FeedbackSender, EventHandlerType, InteractionFeedback, Feedback, Interaction, InteractionException
from bridgic.core.automa.serialization import Snapshot
from bridgic.core.automa.arguments_descriptor import RuntimeContext, injector
from bridgic.core.utils import msgpackx

class _GraphAdaptedWorker(Worker):
    """
    A decorated worker used for GraphAutoma orchestration and scheduling. Not intended for external use.
    Follows the `Decorator` design pattern:
    - https://web.archive.org/web/20031204182047/http://patterndigest.com/patterns/Decorator.html
    - https://en.wikipedia.org/wiki/Decorator_pattern
    New Behavior Added: In addition to the original Worker functionality, maintains configuration and state variables related to dynamic scheduling and graph topology.
    """
    key: str
    dependencies: List[str]
    is_start: bool
    is_output: bool
    args_mapping_rule: str
    _decorated_worker: Worker

    def __init__(
        self,
        *,
        key: Optional[str] = None,
        worker: Optional[Worker] = None,
        dependencies: List[str] = [],
        is_start: bool = False,
        is_output: bool = False,
        args_mapping_rule: ArgsMappingRule = ArgsMappingRule.AS_IS,
    ):
        super().__init__()
        self.key = key or f"autokey-{uuid.uuid4().hex[:8]}"
        self.dependencies = dependencies
        self.is_start = is_start
        self.is_output = is_output
        self.args_mapping_rule = args_mapping_rule
        self._decorated_worker = worker

    @override
    def dump_to_dict(self) -> Dict[str, Any]:
        state_dict = super().dump_to_dict()
        state_dict["key"] = self.key
        state_dict["dependencies"] = self.dependencies
        state_dict["is_start"] = self.is_start
        state_dict["is_output"] = self.is_output
        state_dict["args_mapping_rule"] = self.args_mapping_rule
        state_dict["decorated_worker"] = self._decorated_worker
        return state_dict

    @override
    def load_from_dict(self, state_dict: Dict[str, Any]) -> None:
        super().load_from_dict(state_dict)
        self.key = state_dict["key"]
        self.dependencies = state_dict["dependencies"]
        self.is_start = state_dict["is_start"]
        self.is_output = state_dict["is_output"]
        self.args_mapping_rule = state_dict["args_mapping_rule"]
        self._decorated_worker = state_dict["decorated_worker"]

    #
    # Delegate all the properties and methods of _GraphAdaptedWorker to the decorated worker.
    # TODO: Maybe 'Worker' should be a Protocol.
    #

    @override
    async def arun(self, *args, **kwargs) -> Any:
        return await self._decorated_worker.arun(*args, **kwargs)

    @override
    def get_input_param_names(self) -> Dict[_ParameterKind, List[Tuple[str, Any]]]:
        return self._decorated_worker.get_input_param_names()

    @property
    def parent(self) -> "Automa":
        return self._decorated_worker.parent

    @parent.setter
    def parent(self, value: "Automa"):
        self._decorated_worker.parent = value

    @override
    def __str__(self) -> str:
        # TODO: need some refactoring
        return str(self._decorated_worker)
    
    @override
    def __eq__(self, other):
        if self is other:
            return True
        return self._decorated_worker == other
    
    def is_automa(self) -> bool:
        return isinstance(self._decorated_worker, Automa)

    def get_decorated_worker(self) -> Worker:
        return self._decorated_worker

@dataclass
class _RunnningTask:
    """
    States of the current running task.
    The instances of this class do not need to be serialized.
    """
    worker_key: str
    task: asyncio.Task

class _AutomaInputBuffer(BaseModel):
    args: Tuple[Any, ...] = ()
    kwargs: Dict[str, Any] = {}

class _KickoffInfo(BaseModel):
    # The key of the worker that is going to be kicked off.
    worker_key: str
    # Worker key or the container "__automa__"
    last_kickoff: Optional[str]
    # Whether the kickoff is triggered by ferry_to() initiated by developers.
    from_ferry: bool = False
    # Whether the run is finished.
    # Finished workers may be kicked off again after a human interaction and thus should be skipped.
    run_finished: bool = False
    args: Tuple[Any, ...] = ()
    kwargs: Dict[str, Any] = {}

class _WorkerDynamicState(BaseModel):
    # Dynamically record the dependency workers keys of each worker.
    # Will be reset to the topology edges/dependencies of the worker
    # once the task is finished or the topology is changed.
    dependency_triggers: Set[str]

class _AddWorkerDeferredTask(BaseModel):
    task_type: Literal["add_worker"] = Field(default="add_worker")
    worker_key: str
    worker_obj: Worker # Note: Not a pydantic model!!
    dependencies: List[str] = []
    is_start: bool = False
    is_output: bool = False
    args_mapping_rule: ArgsMappingRule = ArgsMappingRule.AS_IS

    model_config = ConfigDict(arbitrary_types_allowed=True)

class _RemoveWorkerDeferredTask(BaseModel):
    task_type: Literal["remove_worker"] = Field(default="remove_worker")
    worker_key: str

class _AddDependencyDeferredTask(BaseModel):
    task_type: Literal["add_dependency"] = Field(default="add_dependency")
    worker_key: str
    dependency: str

class _FerryDeferredTask(BaseModel):
    ferry_to_worker_key: str
    kickoff_worker_key: Optional[str]
    args: Tuple[Any, ...]
    kwargs: Dict[str, Any]

class GraphAutomaMeta(_ProtocolMeta):
    """
    This metaclass is used to:
        - Correctly handle inheritence of pre-defined workers during GraphAutoma class inheritence, 
        particularly for multiple inheritence scenarios, enabling easy extension of GraphAutoma
        - Maintain the static tables of trigger-workers and forward-workers for each worker
        - Verify that all of the pre-defined worker dependencies satisfy the DAG constraints
    """

    def __new__(mcls, name, bases, dct):
        cls = super().__new__(mcls, name, bases, dct)

        # Inherit the graph structure from the parent classes and maintain the related data structures.
        registered_worker_funcs: Dict[str, Callable] = {}
        worker_static_forwards: Dict[str, List[str]] = {}
        
        for attr_name, attr_value in dct.items():
            worker_kwargs = getattr(attr_value, "__worker_kwargs__", None)
            if worker_kwargs is not None:
                complete_args = packup_worker_decorator_rumtime_args(
                    cls, 
                    cls.worker_decorator_type(), 
                    worker_kwargs
                )
                default_paramap = get_worker_decorator_default_paramap(AutomaType.Graph)
                func = attr_value
                setattr(func, "__is_worker__", True)
                setattr(func, "__worker_key__", complete_args.get("key", default_paramap["key"]))
                setattr(func, "__dependencies__", complete_args.get("dependencies", default_paramap["dependencies"]))
                setattr(func, "__is_start__", complete_args.get("is_start", default_paramap["is_start"]))
                setattr(func, "__is_output__", complete_args.get("is_output", default_paramap["is_output"]))
                setattr(func, "__args_mapping_rule__", complete_args.get("args_mapping_rule", default_paramap["args_mapping_rule"]))
        
        for base in bases:
            for worker_key, worker_func in getattr(base, "_registered_worker_funcs", {}).items():
                if worker_key not in registered_worker_funcs.keys():
                    registered_worker_funcs[worker_key] = worker_func
                else:
                    raise AutomaDeclarationError(
                        f"worker is defined in multiple base classes: "
                        f"base={base}, worker={worker_key}"
                    )

            for current, forward_list in getattr(base, "_worker_static_forwards", {}).items():
                if current not in worker_static_forwards.keys():
                    worker_static_forwards[current] = []
                worker_static_forwards[current].extend(forward_list)

        for attr_name, attr_value in dct.items():
            # Attributes with __is_worker__ will be registered as workers.
            if hasattr(attr_value, "__is_worker__"):
                worker_key = getattr(attr_value, "__worker_key__", None) or attr_name
                dependencies = list(set(attr_value.__dependencies__))

                # Update the registered workers for current class.
                if worker_key not in registered_worker_funcs.keys():
                    registered_worker_funcs[worker_key] = attr_value
                else:
                    raise AutomaDeclarationError(
                        f"Duplicate worker keys are not allowed: "
                        f"worker={worker_key}"
                    )

                # Update the table of static forwards.
                for trigger in dependencies:
                    if trigger not in worker_static_forwards.keys():
                        worker_static_forwards[trigger] = []
                    worker_static_forwards[trigger].append(worker_key)

        # Validate if the DAG constraint is met.
        # TODO: this is indeed a chance to detect risks. Add more checks here or remove totally!
        mcls.validate_dag_constraints(worker_static_forwards)

        setattr(cls, "_registered_worker_funcs", registered_worker_funcs)
        return cls
    
    def worker_decorator_type(cls) -> AutomaType:
        return AutomaType.Graph

    @classmethod
    def validate_dag_constraints(mcls, forward_dict: Dict[str, List[str]]):
        """
        Use Kahn's algorithm to check if the input graph described by the forward_dict satisfies
        the DAG constraints. If the graph doesn't meet the DAG constraints, AutomaDeclarationError will be raised. 

        More about [Kahn's algorithm](https://en.wikipedia.org/wiki/Topological_sorting#Kahn's_algorithm)
        could be read from the link.

        Parameters
        ----------
        forward_dict : Dict[str, List[str]]
            A dictionary that describes the graph structure. The keys are the nodes, and the values 
            are the lists of nodes that are directly reachable from the keys.

        Raises
        ------
        AutomaDeclarationError
            If the graph doesn't meet the DAG constraints.
        """
        # 1. Initialize the in-degree.
        in_degree = defaultdict(int)
        for current, target_list in forward_dict.items():
            for target in target_list:
                in_degree[target] += 1

        # 2. Create a queue of workers with in-degree 0.
        queue = deque([node for node in forward_dict.keys() if in_degree[node] == 0])

        # 3. Continuously pop workers from the queue and update the in-degree of their targets.
        while queue:
            node = queue.popleft()
            for target in forward_dict.get(node, []):
                in_degree[target] -= 1
                if in_degree[target] == 0:
                    queue.append(target)

        # 4. If the in-degree were all 0, then the graph meets the DAG constraints.
        if not all([in_degree[node] == 0 for node in in_degree.keys()]):
            nodes_in_cycle = [node for node in forward_dict.keys() if in_degree[node] != 0]
            raise AutomaCompilationError(
                f"the graph automa does not meet the DAG constraints, because the "
                f"following workers are in cycle: {nodes_in_cycle}"
            )

class _InteractionEventException(Exception):
    """
    Exception raised when the `interact_with_human` method is called.
    For internal use only.
    `Interaction` obects are stored in `self.args` of the exception.
    """

class _InteractionAndFeedback(BaseModel):
    interaction: Interaction
    feedback: Optional[InteractionFeedback] = None

class GraphAutoma(Automa, metaclass=GraphAutomaMeta):
    """
    Dynamic Directed Graph (abbreviated as DDG) implementation of Automa. `GraphAutoma` manages 
    the running control flow between workers automatically, via `dependencies` and `ferry_to`.
    Outputs of workers can be mapped and passed to their successor workers in the runtime, 
    following `args_mapping_rule`.

    Parameters
    ----------
    name : Optional[str]
        The name of the automa.

    thread_pool : Optional[ThreadPoolExecutor]
        The thread pool for parallel running of I/O-bound tasks.

        - If not provided, a default thread pool will be used.
        The maximum number of threads in the default thread pool dependends on the number of CPU cores. Please refer to 
        the [ThreadPoolExecutor](https://docs.python.org/3/library/concurrent.futures.html#threadpoolexecutor) for detail.

        - If provided, all workers (including all nested Automa instances) will be run in it. In this case, the 
        application layer code is responsible to create it and shut it down.

    Examples
    --------

    The following example shows how to use `GraphAutoma` to create a simple graph automa that prints "Hello, Bridgic".

    ```python
    import asyncio
    from bridgic.core.automa import GraphAutoma, worker, ArgsMappingRule

    class MyGraphAutoma(GraphAutoma):
        @worker(is_start=True)
        async def greet(self) -> list[str]:
            return ["Hello", "Bridgic"]

        @worker(dependencies=["greet"], args_mapping_rule=ArgsMappingRule.AS_IS, is_output=True)
        async def output(self, message: list[str]):
            print("Echo: " + " ".join(message))

    async def main():
        automa_obj = MyGraphAutoma(name="my_graph_automa")
        await automa_obj.arun()

    asyncio.run(main())
    ```
    """

    # The initial topology defined by @worker functions.
    _registered_worker_funcs: ClassVar[Dict[str, Callable]] = {}

    # IMPORTANT: The entire states of a GraphAutoma instance include 2 part:
    # 
    # Part-1 (for the states of topology structure):
    #   1. Inner worker instances: self._workers
    #   2. Relations between worker: self._worker_forwards
    #   3. Dynamic states that serve as trigger of execution of workers: self._workers_dynamic_states
    #   4. Execution result of inner workers: self._worker_output
<<<<<<< HEAD
=======
    #   5. Configurations of this automa instance: self._output_worker_key
>>>>>>> 4c2390bc
    # 
    # Part-2 (for the states of running states):
    #   1. Records of Workers that are going to be kicked off: self._current_kickoff_workers
    #   2. Records of running or deferred tasks:
    #      - self._running_tasks
    #      - self._topology_change_deferred_tasks
    #      - self._ferry_deferred_tasks
    #      - self._set_output_worker_deferred_task
    #   3. Buffers of automa inputs: self._input_buffer
    #   4. Ongoing human interactions: self._ongoing_interactions
    #   ...

    _workers: Dict[str, _GraphAdaptedWorker]
    _worker_output: Dict[str, Any]
    _worker_forwards: Dict[str, List[str]]

    _current_kickoff_workers: List[_KickoffInfo]
    _input_buffer: _AutomaInputBuffer
    _workers_dynamic_states: Dict[str, _WorkerDynamicState]

    # The whole running process of the DDG is divided into two main phases:
    # 1. [Initialization Phase] The first phase (when _automa_running is False): the initial topology of DDG was constructed.
    # 2. [Running Phase] The second phase (when _automa_running is True): the DDG is running, and the workers are executed in a dynamic step-by-step manner (DS loop).
    _automa_running: bool

    # Ongoing human interactions triggered by the `interact_with_human()` call from workers of the current Automa.
    # worker_key -> list of interactions.
    _ongoing_interactions: Dict[str, List[_InteractionAndFeedback]]

    #########################################################
    #### The following fields need not to be serialized. ####
    #########################################################
    _running_tasks: List[_RunnningTask]

    # TODO: The following deferred task structures need to be thread-safe.
    # TODO: Need to be refactored when parallelization features are added.
    _topology_change_deferred_tasks: List[Union[_AddWorkerDeferredTask, _RemoveWorkerDeferredTask]]
    _ferry_deferred_tasks: List[_FerryDeferredTask]

    _event_handlers: Dict[str, EventHandlerType]
    _default_event_handler: EventHandlerType

    # worker_key -> count
    _worker_interaction_indices: Dict[str, int]

    # The main event loop of the Automa, which is usually provided by the application layer.
    _main_loop: asyncio.AbstractEventLoop

    # The thread id of the main thread in which the main event loop is running.
    _main_thread_id: int

    # The thread pool for parallel running of I/O-bound tasks. It can be None.
    _thread_pool: ThreadPoolExecutor

    def __init__(
        self,
        name: Optional[str] = None,
        thread_pool: Optional[ThreadPoolExecutor] = None,
    ):
        """
        Parameters
        ----------
        name : Optional[str]
            The name of the automa.

        thread_pool : Optional[ThreadPoolExecutor]
            The thread pool for parallel running of I/O-bound tasks.

            - If not provided, a default thread pool will be used.
            The maximum number of threads in the default thread pool dependends on the number of CPU cores. Please refer to 
            the [ThreadPoolExecutor](https://docs.python.org/3/library/concurrent.futures.html#threadpoolexecutor) for detail.

            - If provided, all workers (including all nested Automa instances) will be run in it. In this case, the 
            application layer code is responsible to create it and shut it down.

        state_dict : Optional[Dict[str, Any]]
            A dictionary for initializing the automa's runtime states. This parameter is designed for framework use only.
        """
        self._workers = {}
        self._worker_outputs = {}
        super().__init__(name=name)
        self._automa_running = False

        # Initialize the states that need to be serialized.
        self._normal_init()

        ########
        # The following states need not to be serialized.
        ########
        # The list of the tasks that are currently being executed.
        self._running_tasks = []
        # deferred tasks
        self._topology_change_deferred_tasks = []
        self._ferry_deferred_tasks = []
        # event handling and human interactions
        self._event_handlers = {}
        self._default_event_handler = None
        self._worker_interaction_indices = {}
        self._thread_pool = thread_pool

    def _normal_init(self):
        ###############################################################################
        # Initialization of [Part One: Topology-Related Runtime States] #### Strat ####
        ###############################################################################

        cls = type(self)

        # _workers, _worker_forwards and _workers_dynamic_states will be initialized incrementally by add_worker()...
        self._worker_forwards = {}
        self._worker_output = {}
        self._workers_dynamic_states = {}

        if cls.worker_decorator_type() == AutomaType.Graph:
            # The _registered_worker_funcs data are from @worker decorators.
            for worker_key, worker_func in cls._registered_worker_funcs.items():
                # The decorator based mechanism (i.e. @worker) is based on the add_worker() interface.
                # Parameters check and other implementation details can be unified.
                self._add_func_as_worker_internal(
                    key=worker_key,
                    func=worker_func,
                    dependencies=worker_func.__dependencies__,
                    is_start=worker_func.__is_start__,
                    is_output=worker_func.__is_output__,
                    args_mapping_rule=worker_func.__args_mapping_rule__,
                )

        ###############################################################################
        # Initialization of [Part One: Topology-Related Runtime States] ##### End #####
        ###############################################################################

        ###############################################################################
        # Initialization of [Part Two: Task-Related Runtime States] ###### Strat ######
        ###############################################################################

        # -- Current kickoff workers list.
        # The key list of the workers that are ready to be immediately executed in the next DS (Dynamic Step). It will be lazily initialized in _compile_graph_and_detect_risks().
        self._current_kickoff_workers = []
        # -- Automa input buffer.
        self._input_buffer = _AutomaInputBuffer()
        # -- Ongoing human interactions
        self._ongoing_interactions = {}


        ###############################################################################
        # Initialization of [Part Two: Task-Related Runtime States] ####### End #######
        ###############################################################################

    ###############################################################
    ########## [Bridgic Serialization Mechanism] starts ###########
    ###############################################################

    # The version of the serialization format.
    SERIALIZATION_VERSION: str = "1.0"

    @override
    def dump_to_dict(self) -> Dict[str, Any]:
        state_dict = super().dump_to_dict()

        state_dict["name"] = self.name
        state_dict["automa_running"] = self._automa_running
<<<<<<< HEAD
=======
        state_dict["output_worker_key"] = self._output_worker_key
>>>>>>> 4c2390bc

        # States related to workers.
        state_dict["workers"] = self._workers
        state_dict["worker_forwards"] = self._worker_forwards
        state_dict["workers_dynamic_states"] = self._workers_dynamic_states
        state_dict["worker_output"] = self._worker_output

        # States related to interruption recovery.
        state_dict["current_kickoff_workers"] = self._current_kickoff_workers
        state_dict["input_buffer"] = self._input_buffer
        state_dict["ongoing_interactions"] = self._ongoing_interactions

        return state_dict

    @override
    def load_from_dict(self, state_dict: Dict[str, Any]) -> None:
        super().load_from_dict(state_dict)

        self.name = state_dict["name"]
        self._automa_running = state_dict["automa_running"]
<<<<<<< HEAD
=======
        self._output_worker_key = state_dict["output_worker_key"]
>>>>>>> 4c2390bc

        # States related to workers.
        self._workers = state_dict["workers"]
        for worker in self._workers.values():
            worker.parent = self
        self._worker_forwards = state_dict["worker_forwards"]
        self._workers_dynamic_states = state_dict["workers_dynamic_states"]
        self._worker_output = state_dict["worker_output"]

        # States related to interruption recovery.
        self._current_kickoff_workers = state_dict["current_kickoff_workers"]
        self._input_buffer = state_dict["input_buffer"]
        self._ongoing_interactions = state_dict["ongoing_interactions"]

        ########
        # The following states need not to be serialized but need to be initialized.
        ########
        # The list of the tasks that are currently being executed.
        self._running_tasks = []
        # deferred tasks
        self._topology_change_deferred_tasks = []
        self._set_output_worker_deferred_task = None
        self._ferry_deferred_tasks = []
        # event handling and human interactions
        self._event_handlers = {}
        self._default_event_handler = None
        self._worker_interaction_indices = {}
        self._thread_pool = None

    @classmethod
    def load_from_snapshot(
        cls, 
        snapshot: Snapshot,
        thread_pool: Optional[ThreadPoolExecutor] = None,
    ) -> "GraphAutoma":
        # Here you can compare snapshot.serialization_version with SERIALIZATION_VERSION, and handle any necessary version compatibility issues if needed.
        automa = msgpackx.load_bytes(snapshot.serialized_bytes)
        if thread_pool:
            automa.thread_pool = thread_pool
        return automa

    ###############################################################
    ########### [Bridgic Serialization Mechanism] ends ############
    ###############################################################

    @property
    def thread_pool(self) -> Optional[ThreadPoolExecutor]:
        return self._thread_pool

    @thread_pool.setter
    def thread_pool(self, executor: ThreadPoolExecutor) -> None:
        """
        Set the thread pool for parallel running of I/O-bound tasks.

        If an Automa is nested within another Automa, the thread pool of the top-level Automa will be used, rather than the thread pool of the nested Automa.
        """
        self._thread_pool = executor

    def _add_worker_incrementally(
        self,
        key: str,
        worker: Worker,
        *,
        dependencies: List[str] = [],
        is_start: bool = False,
        is_output: bool = False,
        args_mapping_rule: ArgsMappingRule = ArgsMappingRule.AS_IS,
    ) -> None:
        """
        Incrementally add a worker into the automa. For internal use only.
        This method is one of the very basic primitives of DDG for dynamic topology changes. 
        """
        if key in self._workers:
            raise AutomaRuntimeError(
                f"duplicate workers with the same key '{key}' are not allowed to be added!"
            )
        
        # Note: the dependencies argument must be a new copy of the list, created with list(dependencies).
        # Refer to the Python documentation for more details:
        # 1. https://docs.python.org/3/reference/compound_stmts.html#function-definitions
        # "Default parameter values are evaluated from left to right when the function definition is executed"
        # 2. https://docs.python.org/3/tutorial/controlflow.html#default-argument-values
        # "The default values are evaluated at the point of function definition in the defining scope"
        # "Important warning: The default value is evaluated only once."
        new_worker_obj = _GraphAdaptedWorker(
            key=key,
            worker=worker,
            dependencies=list(dependencies),
            is_start=is_start,
            is_output=is_output,
            args_mapping_rule=args_mapping_rule,
        )

        # Register the worker_obj.
        new_worker_obj.parent = self
        self._workers[new_worker_obj.key] = new_worker_obj

        # Incrementally update the dynamic states of added workers.
        self._workers_dynamic_states[key] = _WorkerDynamicState(
            dependency_triggers=set(dependencies)
        )

        # Incrementally update the forwards table.
        for trigger in dependencies:
            if trigger not in self._worker_forwards:
                self._worker_forwards[trigger] = []
            self._worker_forwards[trigger].append(key)

        # TODO : Validation may be needed in appropriate time later, because we are not able to guarantee 
        # the existence of the trigger-workers in self._workers of the final automa graph after dynamically changing.

    def _remove_worker_incrementally(
        self,
        key: str
    ) -> None:
        """
        Incrementally remove a worker from the automa. For internal use only.
        This method is one of the very basic primitives of DDG for dynamic topology changes.
        """
        if key not in self._workers:
            raise AutomaRuntimeError(
                f"fail to remove worker '{key}' that does not exist!"
            )

        worker_to_remove = self._workers[key]

        # Remove the worker.
        del self._workers[key]
        # Incrementally update the dynamic states of removed workers.
        del self._workers_dynamic_states[key]

        if key in self._worker_forwards:
            # Update the dependencies of the successor workers, if needed.
            for successor in self._worker_forwards[key]:
                self._workers[successor].dependencies.remove(key)
                # Note this detail here: use discard() instead of remove() to avoid KeyError.
                # This case occurs when a worker call remove_worker() to remove its predecessor worker.
                self._workers_dynamic_states[successor].dependency_triggers.discard(key)
            # Incrementally update the forwards table.
            del self._worker_forwards[key]

        # Remove from the forwards list of all dependencies worker.
        for trigger in worker_to_remove.dependencies:
            self._worker_forwards[trigger].remove(key)
        if key in self._worker_interaction_indices:
            del self._worker_interaction_indices[key]
        if key in self._ongoing_interactions:
            del self._ongoing_interactions[key]

    def _add_dependency_incrementally(
        self,
        key: str,
        dependency: str,
    ) -> None:
        """
        Incrementally add a dependency from `key` to `depends`. For internal use only.
        This method is one of the very basic primitives of DDG for dynamic topology changes.
        """
        if key not in self._workers:
            raise AutomaRuntimeError(
                f"fail to add dependency from a worker that does not exist: `{key}`!"
            )
        if dependency not in self._workers:
            raise AutomaRuntimeError(
                f"fail to add dependency to a worker that does not exist: `{dependency}`!"
            )
        if dependency in self._workers[key].dependencies:
            raise AutomaRuntimeError(
                f"dependency from '{key}' to '{dependency}' already exists!"
            )

        self._workers[key].dependencies.append(dependency)
        # Note this detail here for dynamic states change:
        # The new dependency added here may be removed right away if the dependency is just the next kickoff worker. This is a valid behavior.
        self._workers_dynamic_states[key].dependency_triggers.add(dependency)

        if dependency not in self._worker_forwards:
            self._worker_forwards[dependency] = []
        self._worker_forwards[dependency].append(key)

    def _add_worker_internal(
        self,
        key: str,
        worker: Worker,
        *,
        dependencies: List[str] = [],
        is_start: bool = False,
        is_output: bool = False,
        args_mapping_rule: ArgsMappingRule = ArgsMappingRule.AS_IS,
    ) -> None:
        """
        The private version of the method `add_worker()`.
        """

        def _basic_worker_params_check(key: str, worker_obj: Worker):
            if not isinstance(worker_obj, Worker):
                raise TypeError(
                    f"worker_obj to be registered must be a Worker, "
                    f"but got {type(worker_obj)} for worker '{key}'"
                )

            if not asyncio.iscoroutinefunction(worker_obj.arun):
                raise WorkerSignatureError(
                    f"arun of Worker must be an async method, "
                    f"but got {type(worker_obj.arun)} for worker '{key}'"
                )
            
            if not isinstance(dependencies, list):
                raise TypeError(
                    f"dependencies must be a list, "
                    f"but got {type(dependencies)} for worker '{key}'"
                )
            if not all([isinstance(d, str) for d in dependencies]):
                raise ValueError(
                    f"dependencies must be a List of str, "
                    f"but got {dependencies} for worker {key}"
                )
            
            if args_mapping_rule not in ArgsMappingRule:
                raise ValueError(
                    f"args_mapping_rule must be one of the following: {[e for e in ArgsMappingRule]}, "
                    f"but got {args_mapping_rule} for worker {key}"
                )

        # Ensure the parameters are valid.
        _basic_worker_params_check(key, worker)

        if not self._automa_running:
            # Add worker during the [Initialization Phase].
            self._add_worker_incrementally(
                key=key,
                worker=worker,
                dependencies=dependencies,
                is_start=is_start,
                is_output=is_output,
                args_mapping_rule=args_mapping_rule,
            )
        else:
            # Add worker during the [Running Phase].
            deferred_task = _AddWorkerDeferredTask(
                worker_key=key,
                worker_obj=worker,
                dependencies=dependencies,
                is_start=is_start,
                is_output=is_output,
                args_mapping_rule=args_mapping_rule,
            )
            # Note1: the execution order of topology change deferred tasks is important and is determined by the order of the calls of add_worker(), remove_worker() and add_dependency() in one DS.
            # Note2: add_worker() and remove_worker() may be called in a new thread. But _topology_change_deferred_tasks is not necessary to be thread-safe due to Visibility Guarantees of the Bridgic Concurrency Model.
            self._topology_change_deferred_tasks.append(deferred_task)

    def _add_func_as_worker_internal(
        self,
        key: str,
        func: Callable,
        *,
        dependencies: List[str] = [],
        is_start: bool = False,
        is_output: bool = False,
        args_mapping_rule: ArgsMappingRule = ArgsMappingRule.AS_IS,
    ) -> None:
        """
        The private version of the method `add_func_as_worker()`.
        """
        # Register func as an instance of CallableWorker.
        if not isinstance(func, MethodType):
            func = MethodType(func, self)
        else:
            # Validate: bounded __self__ of `func` must be self when add_func_as_worker() is called.
            if func.__self__ is not self:
                raise AutomaRuntimeError(
                    f"the bounded instance of `func` must be the same as the instance of the GraphAutoma, "
                    f"but got {func.__self__}"
                )
        func_worker = CallableWorker(func)

        self._add_worker_internal(
            key=key,
            worker=func_worker,
            dependencies=dependencies,
            is_start=is_start,
            is_output=is_output,
            args_mapping_rule=args_mapping_rule,
        )

    def all_workers(self) -> List[str]:
        """
        Gets a list containing the keys of all workers registered in this Automa.

        Returns
        -------
        List[str]
            A list of worker keys.
        """
        return list(self._workers.keys())

    def add_worker(
        self,
        key: str,
        worker: Worker,
        *,
        dependencies: List[str] = [],
        is_start: bool = False,
        is_output: bool = False,
        args_mapping_rule: ArgsMappingRule = ArgsMappingRule.AS_IS,
    ) -> None:
        """
        This method is used to add a worker dynamically into the automa.

        If this method is called during the [Initialization Phase], the worker will be added immediately. If this method is called during the [Running Phase], the worker will be added as a deferred task which will be executed in the next DS.

        The dependencies can be added together with a worker. However, you can add a worker without any dependencies.

        Note: The args_mapping_rule can only be set together with adding a worker, even if the worker has no any dependencies.

        Parameters
        ----------
        key : str
            The key of the worker.
        worker : Worker
            The worker instance to be registered.
        dependencies : List[str]
            A list of worker keys that the worker depends on.
        is_start : bool
            Whether the worker is a start worker.
        is_output : bool
            Whether the worker is an output worker.
        args_mapping_rule : ArgsMappingRule
            The rule of arguments mapping.
        """
        self._add_worker_internal(
            key=key,
            worker=worker,
            dependencies=dependencies,
            is_start=is_start,
            is_output=is_output,
            args_mapping_rule=args_mapping_rule,
        )

    def add_func_as_worker(
        self,
        key: str,
        func: Callable,
        *,
        dependencies: List[str] = [],
        is_start: bool = False,
        is_output: bool = False,
        args_mapping_rule: ArgsMappingRule = ArgsMappingRule.AS_IS,
    ) -> None:
        """
        This method is used to add a function as a worker into the automa.

        The format of the parameters will follow that of the decorator @worker(...), so that the 
        behavior of the decorated function is consistent with that of normal CallableLandableWorker objects.

        Parameters
        ----------
        key : str
            The key of the function worker.
        func : Callable
            The function to be added as a worker to the automa.
        dependencies : List[str]
            A list of worker names that the decorated callable depends on.
        is_start : bool
            Whether the decorated callable is a start worker. True means it is, while False means it is not.
        is_output : bool
            Whether the decorated callable is an output worker. True means it is, while False means it is not.
        args_mapping_rule : ArgsMappingRule
            The rule of arguments mapping.
        """
        self._add_func_as_worker_internal(
            key=key,
            func=func,
            dependencies=dependencies,
            is_start=is_start,
            is_output=is_output,
            args_mapping_rule=args_mapping_rule,
        )

    def worker(
        self,
        *,
        key: Optional[str] = None,
        dependencies: List[str] = [],
        is_start: bool = False,
        is_output: bool = False,
        args_mapping_rule: ArgsMappingRule = ArgsMappingRule.AS_IS,
    ) -> Callable:
        """
        This is a decorator used to mark a function as an GraphAutoma detectable Worker. Dislike the 
        global decorator @worker(...), it is usally used after an GraphAutoma instance is initialized.

        The format of the parameters will follow that of the decorator @worker(...), so that the 
        behavior of the decorated function is consistent with that of normal CallableLandableWorker objects.

        Parameters
        ----------
        key : str
            The key of the worker. If not provided, the name of the decorated callable will be used.
        dependencies : List[str]
            A list of worker names that the decorated callable depends on.
        is_start : bool
            Whether the decorated callable is a start worker. True means it is, while False means it is not.
        is_output : bool
            Whether the decorated callable is an output worker. True means it is, while False means it is not.
        args_mapping_rule : str
            The rule of arguments mapping. The options are: "auto", "as_list", "as_dict", "suppressed".
        """
        def wrapper(func: Callable):
            self._add_func_as_worker_internal(
                key=(key or func.__name__),
                func=func,
                dependencies=dependencies,
                is_start=is_start,
                is_output=is_output,
                args_mapping_rule=args_mapping_rule,
            )

        return wrapper
    
    def remove_worker(self, key: str) -> None:
        """
        Remove a worker from the Automa. This method can be called at any time to remove a worker from the Automa.

        When a worker is removed, all dependencies related to this worker, including all the dependencies of the worker itself and the dependencies between the worker and its successor workers, will be also removed.

        Parameters
        ----------
        key : str
            The key of the worker to be removed.

        Returns
        -------
        None

        Raises
        ------
        AutomaDeclarationError
            If the worker specified by key does not exist in the Automa, this exception will be raised.
        """
        if not self._automa_running:
            # remove immediately
            self._remove_worker_incrementally(key)
        else:
            deferred_task = _RemoveWorkerDeferredTask(
                worker_key=key,
            )
            # Note: the execution order of topology change deferred tasks is important and is determined by the order of the calls of add_worker(), remove_worker() and add_dependency() in one DS.
            self._topology_change_deferred_tasks.append(deferred_task)

    def add_dependency(
        self,
        key: str,
        dependency: str,
    ) -> None:
        """
        This method is used to dynamically add a dependency from `key` to `dependency`.

        Note: args_mapping_rule is not allowed to be set by this method, instead it should be set together with add_worker() or add_func_as_worker().

        Parameters
        ----------
        key : str
            The key of the worker that will depend on the worker with key `dependency`.
        dependency : str
            The key of the worker on which the worker with key `key` will depend.
        """
        ...
        if not self._automa_running:
            # add the dependency immediately
            self._add_dependency_incrementally(key, dependency)
        else:
            deferred_task = _AddDependencyDeferredTask(
                worker_key=key,
                dependency=dependency,
            )
            # Note: the execution order of topology change deferred tasks is important and is determined by the order of the calls of add_worker(), remove_worker() and add_dependency() in one DS.
            self._topology_change_deferred_tasks.append(deferred_task)

    def _validate_canonical_graph(self):
        """
        This method is used to validate that DDG graph is canonical.
        """
        for worker_key, worker_obj in self._workers.items():
            for dependency_key in worker_obj.dependencies:
                if dependency_key not in self._workers:
                    raise AutomaCompilationError(
                        f"the dependency `{dependency_key}` of worker `{worker_key}` does not exist"
                    )
        assert set(self._workers.keys()) == set(self._workers_dynamic_states.keys())
        for worker_key, worker_dynamic_state in self._workers_dynamic_states.items():
            for dependency_key in worker_dynamic_state.dependency_triggers:
                assert dependency_key in self._workers[worker_key].dependencies

        for worker_key, worker_obj in self._workers.items():
            for dependency_key in worker_obj.dependencies:
                assert worker_key in self._worker_forwards[dependency_key]
        for worker_key, successor_keys in self._worker_forwards.items():
            for successor_key in successor_keys:
                assert worker_key in self._workers[successor_key].dependencies

    def _compile_graph_and_detect_risks(self):
        """
        This method should be called at the very beginning of self.run() to ensure that:
        1. The whole graph is built out of all of the following worker sources:
            - Pre-defined workers, such as:
                - Methods decorated with @worker(...)
            - Post-added workers, such as:
                - Functions decorated with @automa_obj.worker(...)
                - Workers added via automa_obj.add_func_as_worker(...)
                - Workers added via automa_obj.add_worker(...)
        2. The dependencies of each worker are confirmed to satisfy the DAG constraints.
        """

        # Validate the canonical graph.
        self._validate_canonical_graph()
        # Validate the DAG constraints.
        GraphAutomaMeta.validate_dag_constraints(self._worker_forwards)
        # TODO: More validations can be added here...

        # Find all connected components of the whole automa graph.
        self._find_connected_components()

    def ferry_to(self, worker_key: str, /, *args, **kwargs):
        """
        Defer the invocation to the specified worker, passing any provided arguments. This creates a 
        delayed call, ensuring the worker will be scheduled to run asynchronously in the next event loop, 
        independent of its dependencies.

        This primitive is commonly used for:

        1. Implementing dynamic branching based on runtime conditions.
        2. Creating logic that forms cyclic graphs.

        Parameters
        ----------
        worker_key : str
            The key of the worker to run.
        args : optional
            Positional arguments to be passed.
        kwargs : optional
            Keyword arguments to be passed.

        Examples
        --------
        ```python
        class MyGraphAutoma(GraphAutoma):
            @worker(is_start=True)
            def start_worker(self):
                number = random.randint(0, 1)
                if number == 0:
                    self.ferry_to("cond_1_worker", number=number)
                else:
                    self.ferry_to("cond_2_worker")

            @worker()
            def cond_1_worker(self, number: int):
                print(f'Got {{number}}!')

            @worker()
            def cond_2_worker(self):
                self.ferry_to("start_worker")

        automa = MyGraphAutoma()
        await automa.arun()

        # Output: Got 0!
        ```
        """
        # TODO: check worker_key is valid, maybe deferred check...
        running_options = self._get_top_running_options()
        # if debug is enabled, trace back the kickoff worker key from stacktrace.
        kickoff_worker_key: str = self._trace_back_kickoff_worker_key_from_stack() if running_options.debug else None
        deferred_task = _FerryDeferredTask(
            ferry_to_worker_key=worker_key,
            kickoff_worker_key=kickoff_worker_key,
            args=args,
            kwargs=kwargs,
        )
        # Note: ferry_to() may be called in a new thread.
        # But _ferry_deferred_tasks is not necessary to be thread-safe due to Visibility Guarantees of the Bridgic Concurrency Model.
        self._ferry_deferred_tasks.append(deferred_task)
    
    def get_local_space(self, runtime_context: RuntimeContext) -> Dict[str, Any]:
        """
        Get the local space, if you want to clean the local space after automa.arun(), you can override the should_reset_local_space() method.

        Parameters
        ----------
        runtime_context : RuntimeContext
            The runtime context.

        Returns
        -------
        Dict[str, Any]
            The local space.
        """
        worker_key = runtime_context.worker_key
        worker_obj = self._workers[worker_key]
        return worker_obj.local_space

    def _clean_all_worker_local_space(self):
        """
        Clean the local space of all workers.
        """
        for worker_obj in self._workers.values():
            worker_obj.local_space = {}

    def should_reset_local_space(self) -> bool:
        """
        This method indicates whether to reset the local space at the end of the arun method of GraphAutoma. 
        By default, it returns True, standing for resetting. Otherwise, it means doing nothing.
        
        Examples:
        --------
        ```python
        class MyAutoma(GraphAutoma):
            def should_reset_local_space(self) -> bool:
                return False
        ```
        """
        return True

    async def arun(
        self, 
        *args: Tuple[Any, ...],
        interaction_feedback: Optional[InteractionFeedback] = None,
        interaction_feedbacks: Optional[List[InteractionFeedback]] = None,
        **kwargs: Dict[str, Any]
    ) -> Any:
        """
        The entry point for running the constructed `GraphAutoma` instance.

        Parameters
        ----------
        args : optional
            Positional arguments to be passed.

        interaction_feedback : Optional[InteractionFeedback]
            Feedback that is received from a human interaction. Only one of interaction_feedback or 
            interaction_feedbacks should be provided at a time.

        interaction_feedbacks : Optional[List[InteractionFeedback]]
            Feedbacks that are received from multiple interactions occurred simultaneously before the Automa 
            was paused. Only one of interaction_feedback or interaction_feedbacks should be provided at a time.

        kwargs : optional
            Keyword arguments to be passed.

        Returns
        -------
        Any
            The execution result of the output-worker that has the setting `is_output=True`, otherwise None.

        Raises
        ------
        InteractionException
            If the Automa is the top-level Automa and the `interact_with_human()` method is called by 
            one or more workers, this exception will be raised to the application layer.

        _InteractionEventException
            If the Automa is not the top-level Automa and the `interact_with_human()` method is called by 
            one or more workers, this exception will be raised to the upper level Automa.
        """

        def _reinit_current_kickoff_workers_if_needed():
            # Note: After deserialization, the _current_kickoff_workers must not be empty!
            # Therefore, _current_kickoff_workers will only be reinitialized when the Automa is run for the first time or rerun.
            # It is guaranteed that _current_kickoff_workers will not be reinitialized when the Automa is resumed after deserialization.
            if not self._current_kickoff_workers:
                self._current_kickoff_workers = [
                    _KickoffInfo(
                        worker_key=worker_key,
                        last_kickoff="__automa__"
                    ) for worker_key, worker_obj in self._workers.items()
                    if getattr(worker_obj, "is_start", False)
                ]
                # Each time the Automa re-runs, buffer the input arguments here.
                self._input_buffer.args = args
                self._input_buffer.kwargs = kwargs

        def _execute_topology_change_deferred_tasks(tc_tasks: List[Union[_AddWorkerDeferredTask, _RemoveWorkerDeferredTask, _AddDependencyDeferredTask]]):
            for topology_task in tc_tasks:
                if topology_task.task_type == "add_worker":
                    self._add_worker_incrementally(
                        key=topology_task.worker_key,
                        worker=topology_task.worker_obj,
                        dependencies=topology_task.dependencies,
                        is_start=topology_task.is_start,
                        is_output=topology_task.is_output,
                        args_mapping_rule=topology_task.args_mapping_rule,
                    )
                elif topology_task.task_type == "remove_worker":
                    self._remove_worker_incrementally(topology_task.worker_key)
                elif topology_task.task_type == "add_dependency":
                    self._add_dependency_incrementally(topology_task.worker_key, topology_task.dependency)

        def _set_worker_run_finished(worker_key: str):
            for kickoff_info in self._current_kickoff_workers:
                if kickoff_info.worker_key == worker_key:
                    kickoff_info.run_finished = True
                    break

        def _check_and_normalize_interaction_params(
            interaction_feedback: Optional[InteractionFeedback] = None,
            interaction_feedbacks: Optional[List[InteractionFeedback]] = None,
        ):
            if interaction_feedback and interaction_feedbacks:
                raise AutomaRuntimeError(
                    f"Only one of interaction_feedback or interaction_feedbacks can be used. "
                    f"But received interaction_feedback={interaction_feedback} and \n"
                    f"interaction_feedbacks={interaction_feedbacks}"
                )
            if interaction_feedback:
                rx_feedbacks = [interaction_feedback]
            else:
                rx_feedbacks = interaction_feedbacks
            return rx_feedbacks

        def _match_ongoing_interaction_and_feedbacks(rx_feedbacks:List[InteractionFeedback]):
            match_left_feedbacks = []
            for feedback in rx_feedbacks:
                matched = False
                for interaction_and_feedbacks in self._ongoing_interactions.values():
                    for interaction_and_feedback in interaction_and_feedbacks:
                        if interaction_and_feedback.interaction.interaction_id == feedback.interaction_id:
                            matched = True
                            # Note: Only one feedback is allowed for each interaction. Here we assume that only the first feedback is valid, which is a choice of implementation.
                            if interaction_and_feedback.feedback is None:
                                # Set feedback to self._ongoing_interactions
                                interaction_and_feedback.feedback = feedback
                            break
                    if matched:
                        break
                if not matched:
                    match_left_feedbacks.append(feedback)
            return match_left_feedbacks

        running_options = self._get_top_running_options()

        self._main_loop = asyncio.get_running_loop()
        self._main_thread_id = threading.get_ident()

        if self.thread_pool is None:
            self.thread_pool = ThreadPoolExecutor(thread_name_prefix="bridgic-thread")

        if not self._automa_running:
            # Here is the last chance to compile and check the DDG in the end of the [Initialization Phase] (phase 1 just before the first DS).
            self._compile_graph_and_detect_risks()
            self._automa_running = True

        # An Automa needs to be re-run with _current_kickoff_workers reinitialized.
        _reinit_current_kickoff_workers_if_needed()

        rx_feedbacks = _check_and_normalize_interaction_params(interaction_feedback, interaction_feedbacks)
        if rx_feedbacks:
            rx_feedbacks = _match_ongoing_interaction_and_feedbacks(rx_feedbacks)

        if running_options.debug:
            printer.print(f"\n{type(self).__name__}-[{self.name}] is getting started.", color="green")

        # Task loop divided into many dynamic steps (DS).
        is_output_worker_keys = set()
        while self._current_kickoff_workers:
            # A new DS started.
            if running_options.debug:
                kickoff_worker_keys = [kickoff_info.worker_key for kickoff_info in self._current_kickoff_workers]
                printer.print(f"[DS][Before Tasks Started] kickoff workers: {kickoff_worker_keys}", color="purple")

            for kickoff_info in self._current_kickoff_workers:
                if kickoff_info.run_finished:
                    # Skip finished workers. Here is the case that the Automa is resumed after a human interaction.
                    if running_options.debug:
                        printer.print(f"[{kickoff_info.worker_key}] will be skipped - run finished", color="blue")
                    continue

                if running_options.debug:
                    kickoff_name = kickoff_info.last_kickoff
                    if kickoff_name == "__automa__":
                        kickoff_name = f"{kickoff_name}:({self.name})"
                    printer.print(f"[{kickoff_name}] will kick off [{kickoff_info.worker_key}]", color="cyan")

                # First, Arguments Mapping:
                if kickoff_info.last_kickoff == "__automa__":
                    next_args, next_kwargs = self._input_buffer.args, {}
                elif kickoff_info.from_ferry:
                    next_args, next_kwargs = kickoff_info.args, kickoff_info.kwargs
                else:
                    next_args, next_kwargs = self._mapping_args(
                        kickoff_worker_key=kickoff_info.last_kickoff,
                        current_worker_key=kickoff_info.worker_key,
                    )
                # Second, Inputs Propagation:
                next_args, next_kwargs = self._propagate_inputs(
                    current_worker_key=kickoff_info.worker_key,
                    next_args=next_args,
                    next_kwargs=next_kwargs,
                    input_kwargs=self._input_buffer.kwargs,
                )
                # Third, Resolve data injection.
                worker_obj = self._workers[kickoff_info.worker_key]
                next_args, next_kwargs = injector.inject(
                    current_worker_key=kickoff_info.worker_key, 
                    current_worker_sig=worker_obj.get_input_param_names(), 
                    worker_dict=self._workers, 
                    worker_output=self._worker_output,
                    next_args=next_args, 
                    next_kwargs=next_kwargs
                )

                # Collect the output worker keys.
                if self._workers[kickoff_info.worker_key].is_output:
                    is_output_worker_keys.add(kickoff_info.worker_key)
                    if len(is_output_worker_keys) > 1:
                        raise AutomaRuntimeError(
                            f"The results of multiple workers with the setting `is_output=True` are not supported to be returned at the same time: {is_output_worker_keys}"
                            "If you want to collect the results of multiple workers simultaneously, it is recommended that you add one worker to gather them."
                        )

                # Schedule task for each kickoff worker.
                if worker_obj.is_automa():
                    coro = worker_obj.arun(
                        *next_args, 
                        interaction_feedbacks=rx_feedbacks, 
                        **next_kwargs
                    )
                else:
                    coro = worker_obj.arun(*next_args, **next_kwargs)

                task = asyncio.create_task(
                    # TODO1: arun() may need to be wrapped to support better interrupt...
                    coro,
                    name=f"Task-{kickoff_info.worker_key}"
                )
                self._running_tasks.append(_RunnningTask(
                    worker_key=kickoff_info.worker_key,
                    task=task,
                ))
            
            # Wait until all of the tasks are finished.
            while True:
                undone_tasks = [t.task for t in self._running_tasks if not t.task.done()]
                if not undone_tasks:
                    break
                try:
                    await undone_tasks[0]
                except Exception as e:
                    ...
                    # The same exception will be raised again in the following task.result().
                    # Note: A Task is done when the wrapped coroutine either returned a value, raised an exception, or the Task was cancelled.
                    # Refer to: https://docs.python.org/3/library/asyncio-task.html#task-object
            
            # Process graph topology change deferred tasks triggered by add_worker() and remove_worker().
            _execute_topology_change_deferred_tasks(self._topology_change_deferred_tasks)

            # Perform post-task follow-up operations.
            interaction_exceptions: List[_InteractionEventException] = []
            for task in self._running_tasks:
                # task.task.result must be called here! It will raise an exception if task failed.
                try:
                    task_result = task.task.result()
                    _set_worker_run_finished(task.worker_key)
                    if task.worker_key in self._workers:
                        # The current running worker may be removed.
                        worker_obj = self._workers[task.worker_key]
                        # Collect results of the finished tasks.
                        self._worker_output[task.worker_key] = task_result
                        # reset dynamic states of finished workers.
                        self._workers_dynamic_states[task.worker_key].dependency_triggers = set(getattr(worker_obj, "dependencies", []))
                        # Update the dynamic states of successor workers.
                        for successor_key in self._worker_forwards.get(task.worker_key, []):
                            self._workers_dynamic_states[successor_key].dependency_triggers.remove(task.worker_key)
                        # Each time a worker is finished running, the ongoing interaction states should be cleared. Once it is re-run, the human interactions in the worker can be triggered again.
                        if task.worker_key in self._worker_interaction_indices:
                            del self._worker_interaction_indices[task.worker_key]
                        if task.worker_key in self._ongoing_interactions:
                            del self._ongoing_interactions[task.worker_key]

                except _InteractionEventException as e:
                    interaction_exceptions.append(e)
                    if task.worker_key in self._workers and not self._workers[task.worker_key].is_automa():
                        if task.worker_key not in self._ongoing_interactions:
                            self._ongoing_interactions[task.worker_key] = []
                        interaction=e.args[0]
                        # Make sure the interaction_id is unique for each human interaction.
                        found = False
                        for iaf in self._ongoing_interactions[task.worker_key]:
                            if iaf.interaction.interaction_id == interaction.interaction_id:
                                found = True
                                break
                        if not found:
                            self._ongoing_interactions[task.worker_key].append(_InteractionAndFeedback(
                                interaction=interaction,
                            ))

            if len(self._topology_change_deferred_tasks) > 0:
                # Graph topology validation and risk detection. Only needed when topology changes.
                # Guarantee the graph topology is valid and consistent after each DS.
                # 1. Validate the canonical graph.
                self._validate_canonical_graph()
                # 2. Validate the DAG constraints.
                GraphAutomaMeta.validate_dag_constraints(self._worker_forwards)
                # TODO: more validations can be added here...

            # TODO: Ferry-related risk detection may be added here...

            # Just after post-task operations (several deferred tasks) and before finding next kickoff workers, collect and process the interaction exceptions.
            if len(interaction_exceptions) > 0:
                all_interactions: List[Interaction] = [interaction for e in interaction_exceptions for interaction in e.args]
                if self.parent is None:
                    # This is the top-level Automa. Serialize the Automa and raise InteractionException to the application layer.
                    serialized_automa = msgpackx.dump_bytes(self)
                    snapshot = Snapshot(
                        serialized_bytes=serialized_automa,
                        serialization_version=GraphAutoma.SERIALIZATION_VERSION,
                    )
                    raise InteractionException(
                        interactions=all_interactions,
                        snapshot=snapshot,
                    )
                else:
                    # Continue raise exception to the upper level Automa.
                    raise _InteractionEventException(*all_interactions)

            # Find next kickoff workers and rebuild _current_kickoff_workers
            run_finished_worker_keys: List[str] = [kickoff_info.worker_key for kickoff_info in self._current_kickoff_workers if kickoff_info.run_finished]
            assert len(run_finished_worker_keys) == len(self._current_kickoff_workers)
            self._current_kickoff_workers = []
            # New kickoff workers can be triggered by two ways:
            # 1. The ferry_to() operation is called during current worker execution.
            # 2. The dependencies are eliminated after all predecessor workers are finished.
            # So,
            # First add kickoff workers triggered by ferry_to();
            for ferry_task in self._ferry_deferred_tasks:
                self._current_kickoff_workers.append(_KickoffInfo(
                    worker_key=ferry_task.ferry_to_worker_key,
                    last_kickoff=ferry_task.kickoff_worker_key,
                    from_ferry=True,
                    args=ferry_task.args,
                    kwargs=ferry_task.kwargs,
                ))
            # Then add kickoff workers triggered by dependencies elimination.
            # Merge successor keys of all finished tasks.
            successor_keys = set()
            for worker_key in run_finished_worker_keys:
                # Note: The `worker_key` worker may have been removed from the Automa.
                for successor_key in self._worker_forwards.get(worker_key, []):
                    if successor_key not in successor_keys:
                        dependency_triggers = self._workers_dynamic_states[successor_key].dependency_triggers
                        if not dependency_triggers:
                            self._current_kickoff_workers.append(_KickoffInfo(
                                worker_key=successor_key,
                                last_kickoff=worker_key,
                            ))
                        successor_keys.add(successor_key)
            if running_options.debug:
                deferred_ferrys = [ferry_task.ferry_to_worker_key for ferry_task in self._ferry_deferred_tasks]
                printer.print(f"[DS][After Tasks Finished] successor workers: {successor_keys}, deferred ferrys: {deferred_ferrys}", color="purple")

            # Clear running tasks after all finished.
            self._running_tasks.clear()
            self._ferry_deferred_tasks.clear()
            self._topology_change_deferred_tasks.clear()

        if running_options.debug:
            printer.print(f"{type(self).__name__}-[{self.name}] is finished.", color="green")

        # After a complete run, reset all necessary states to allow the automa to re-run.
        self._input_buffer = _AutomaInputBuffer()
        if self.should_reset_local_space():
            self._clean_all_worker_local_space()
        self._ongoing_interactions.clear()
        self._worker_interaction_indices.clear()
        self._automa_running = False

        if is_output_worker_keys:
            return self._worker_output.get(list(is_output_worker_keys)[0], None)
        else:
            return None

    ###############################################################
    ########## [Bridgic Event Handling Mechanism] starts ##########
    ###############################################################

    def register_event_handler(self, event_type: Optional[str], event_handler: EventHandlerType) -> None:
        """
        Register an event handler for the specified event type.

        Note: Only event handlers registered on the top-level Automa will be invoked to handle events.

        Parameters
        ----------
        event_type: Optional[str]
            The type of event to be handled. If set to None, the event handler will be registered as the default handler and will be used to handle all event types.
        event_handler: EventHandlerType
            The event handler to be registered.
        """
        if event_type is None:
            self._default_event_handler = event_handler
        else:
            self._event_handlers[event_type] = event_handler

    def unregister_event_handler(self, event_type: Optional[str]) -> None:
        """
        Unregister an event handler for the specified event type.

        Parameters
        ----------
        event_type: Optional[str]
            The type of event to be unregistered. If set to None, the default event handler will be unregistered.
        """
        if event_type in self._event_handlers:
            del self._event_handlers[event_type]
        if event_type is None:
            self._default_event_handler = None

    def unregister_all_event_handlers(self) -> None:
        """
        Unregister all event handlers.
        """
        self._event_handlers.clear()
        self._default_event_handler = None

    class _FeedbackSender(FeedbackSender):
        def __init__(
                self, 
                future: asyncio.Future[Feedback],
                post_loop: AbstractEventLoop,
                ):
            self._future = future
            self._post_loop = post_loop
        
        def send(self, feedback: Feedback) -> None:
            try:
                current_loop = asyncio.get_running_loop()
            except Exception:
                current_loop = None
            try:
                if current_loop is self._post_loop:
                    self._future.set_result(feedback)
                else:
                    self._post_loop.call_soon_threadsafe(self._future.set_result, feedback)
            except asyncio.InvalidStateError:
                # Suppress the InvalidStateError to be raised, maybe due to timeout.
                import warnings
                warnings.warn(f"Feedback future already set. feedback: {feedback}", FutureWarning)

    @override
    def post_event(self, event: Event) -> None:
        """
        Post an event to the application layer outside the Automa.

        The event handler implemented by the application layer will be called in the same thread as the worker (maybe the main thread or a new thread from the thread pool).
        
        Note that `post_event` can be called in a non-async method or an async method.

        The event will be bubbled up to the top-level Automa, where it will be processed by the event handler registered with the event type.

        Parameters
        ----------
        event: Event
            The event to be posted.
        """
        def _handler_need_feedback_sender(handler: EventHandlerType):
            positional_param_names = get_param_names_by_kind(handler, Parameter.POSITIONAL_ONLY) + get_param_names_by_kind(handler, Parameter.POSITIONAL_OR_KEYWORD)
            var_positional_param_names = get_param_names_by_kind(handler, Parameter.VAR_POSITIONAL)
            return len(var_positional_param_names) > 0 or len(positional_param_names) > 1

        if self.parent is not None:
            # Bubble up the event to the top-level Automa.
            return self.parent.post_event(event)

        # Here is the top-level Automa.
        # Call event handlers
        if event.event_type in self._event_handlers:
            if _handler_need_feedback_sender(self._event_handlers[event.event_type]):
                self._event_handlers[event.event_type](event, feedback_sender=None)
            else:
                self._event_handlers[event.event_type](event)
        if self._default_event_handler is not None:
            if _handler_need_feedback_sender(self._default_event_handler):
                self._default_event_handler(event, feedback_sender=None)
            else:
                self._default_event_handler(event)

    def request_feedback(
        self, 
        event: Event,
        timeout: Optional[float] = None
    ) -> Feedback:
        """
        Request feedback for the specified event from the application layer outside the Automa. This method blocks the caller until the feedback is received.

        Note that `post_event` should only be called from within a non-async method running in the new thread of the Automa thread pool.

        Parameters
        ----------
        event: Event
            The event to be posted to the event handler implemented by the application layer.
        timeout: Optional[float]
            A float or int number of seconds to wait for if the feedback is not received. If None, then there is no limit on the wait time.

        Returns
        -------
        Feedback
            The feedback received from the application layer.

        Raises
        ------
        TimeoutError
            If the feedback is not received before the timeout. Note that the raised exception is the built-in `TimeoutError` exception, instead of asyncio.TimeoutError or concurrent.futures.TimeoutError!
        """
        if threading.get_ident() == self._main_thread_id:
            raise AutomaRuntimeError(
                f"`request_feedback` should only be called in a different thread from the main thread of the {self.name}. "
            )
        return asyncio.run_coroutine_threadsafe(
            self.request_feedback_async(event, timeout),
            self._main_loop
        ).result()

    async def request_feedback_async(
        self, 
        event: Event,
        timeout: Optional[float] = None
    ) -> Feedback:
        """
        Request feedback for the specified event from the application layer outside the Automa. This method blocks the caller until the feedback is received.

        The event handler implemented by the application layer will be called in the next event loop, in the main thread.

        Parameters
        ----------
        event: Event
            The event to be posted to the event handler implemented by the application layer.
        timeout: Optional[float]
            A float or int number of seconds to wait for if the feedback is not received. If None, then there is no limit on the wait time.

        Returns
        -------
        Feedback
            The feedback received from the application layer.

        Raises
        ------
        TimeoutError
            If the feedback is not received before the timeout. Note that the raised exception is the built-in `TimeoutError` exception, instead of asyncio.TimeoutError!
        """
        if self.parent is not None:
            # Bubble up the event to the top-level Automa.
            return await self.parent.request_feedback_async(event, timeout)
        
        # Here is the top-level Automa.
        event_loop = asyncio.get_running_loop()
        future = event_loop.create_future()
        feedback_sender = self._FeedbackSender(future, event_loop)
        # Call event handlers
        if event.event_type in self._event_handlers:
            self._event_handlers[event.event_type](event, feedback_sender)
        if self._default_event_handler is not None:
            self._default_event_handler(event, feedback_sender)

        try:
            return await asyncio.wait_for(future, timeout)
        except TimeoutError as e:
            # When python >= 3.11 here.
            raise TimeoutError(f"No feedback is received before timeout in Automa[{self.name}]") from e
        except asyncio.TimeoutError as e:
            # Version compatibility resolution: asyncio.wait_for raises asyncio.TimeoutError before python 3.11.
            # https://docs.python.org/3/library/asyncio-task.html#asyncio.wait_for
            raise TimeoutError(f"No feedback is received before timeout in Automa[{self.name}]") from e

    ###############################################################
    ########### [Bridgic Event Handling Mechanism] ends ###########
    ###############################################################

    ###############################################################
    ######## [Bridgic Human Interaction Mechanism] starts #########
    ###############################################################

    def interact_with_human(self, event: Event) -> InteractionFeedback:
        kickoff_worker_key: str = self._trace_back_kickoff_worker_key_from_stack()
        if kickoff_worker_key:
            return self.interact_with_human_from_worker_key(event, kickoff_worker_key)
        raise AutomaRuntimeError(
            f"Get kickoff worker failed in Automa[{self.name}] "
            f"when trying to interact with human with event: {event}"
        )

    def interact_with_human_from_worker(
        self,
        event: Event,
        worker: Worker
    ) -> InteractionFeedback:
        worker_key = self._loopup_worker_key_by_instance(worker)
        if worker_key:
            return self.interact_with_human_from_worker_key(event, worker_key)
        raise AutomaRuntimeError(
            f"Not found worker[{worker}] in Automa[{self.name}] "
            f"when trying to interact with human with event: {event}"
        )

    def interact_with_human_from_worker_key(
        self,
        event: Event,
        worker_key: str
    ) -> InteractionFeedback:
        # Match interaction_feedback to see if it matches
        matched_feedback: _InteractionAndFeedback = None
        cur_interact_index = self._get_and_increment_interaction_index(worker_key)
        if worker_key in self._ongoing_interactions:
            interaction_and_feedbacks = self._ongoing_interactions[worker_key]
            if cur_interact_index < len(interaction_and_feedbacks):
                matched_feedback = interaction_and_feedbacks[cur_interact_index]
                # Check the event type
                if event.event_type != matched_feedback.interaction.event.event_type:
                    raise AutomaRuntimeError(
                        f"Event type mismatch! Automa[{self.name}-worker[{worker_key}]]. "
                        f"interact_with_human passed-in event: {event}\n"
                        f"ongoing interaction && feedback: {matched_feedback}\n"
                    )
        if matched_feedback is None or matched_feedback.feedback is None:
            # Important: The interaction_id should be unique for each human interaction.
            interaction_id = uuid.uuid4().hex if matched_feedback is None else matched_feedback.interaction.interaction_id
            # Match interaction_feedback failed, raise an exception to go into the human interactioin process.
            raise _InteractionEventException(Interaction(
                interaction_id=interaction_id,
                event=event,
            ))
        else:
            # Match interaction_feedback succeeded, return it.
            return matched_feedback.feedback

    def _get_and_increment_interaction_index(self, worker_key: str) -> int:
        if worker_key not in self._worker_interaction_indices:
            cur_index = 0
            self._worker_interaction_indices[worker_key] = 0
        else:
            cur_index = self._worker_interaction_indices[worker_key]
        self._worker_interaction_indices[worker_key] += 1
        return cur_index

    ###############################################################
    ######### [Bridgic Human Interaction Mechanism] ends ##########
    ###############################################################

    def _get_worker_dependencies(self, worker_key: str) -> List[str]:
        """
        Get the worker keys of all dependencies of the worker.
        """
        deps = self._workers[worker_key].dependencies
        return [] if deps is None else deps

    def _find_connected_components(self):
        """
        Find all of the connected components in the whole automa graph described by self._workers.
        """
        visited = set()
        component_list = []
        component_idx = {}

        def dfs(worker: str, component: List[str]):
            visited.add(worker)
            component.append(worker)
            for target in self._worker_forwards.get(worker, []):
                if target not in visited:
                    dfs(target, component)

        for worker in self._workers.keys():
            if worker not in visited:
                component_list.append([])
                current_idx = len(component_list) - 1
                current_component = component_list[current_idx]

                dfs(worker, current_component)

                for worker in current_component:
                    component_idx[worker] = current_idx

        # self._component_list, self._component_idx = component_list, component_idx
        # TODO: check how to use _component_list and _component_idx...

    def _trace_back_kickoff_worker_key_from_stack(self) -> Optional[str]:
        worker = self._get_current_running_worker_instance_by_stacktrace()
        if worker:
            return self._loopup_worker_key_by_instance(worker)
        return None

    def _get_current_running_worker_instance_by_stacktrace(self) -> Optional[Worker]:
        for frame_info in inspect.stack():
            frame = frame_info.frame
            if 'self' in frame.f_locals:
                self_obj = frame.f_locals['self']
                if isinstance(self_obj, Worker) and (not isinstance(self_obj, Automa)) and (frame_info.function == "arun" or frame_info.function == "run"):
                    return self_obj
        return None

    def _loopup_worker_key_by_instance(self, worker: Worker) -> Optional[str]:
        for worker_key, worker_obj in self._workers.items():
            if worker_obj == worker:
                # Note: _GraphAdaptedWorker.__eq__() is overridden to support the '==' operator.
                return worker_key
        return None

    def _mapping_args(
        self, 
        kickoff_worker_key: str,
        current_worker_key: str,
    ) -> Tuple[Tuple[Any, ...], Dict[str, Any]]:
        """
        Resolve arguments mapping between workers that have dependency relationships.

        Parameters
        ----------
        kickoff_worker_key : str
            The key of the kickoff worker.
        current_worker_key : str
            The key of the current worker.
        
        Returns
        -------
        Tuple[Tuple[Any, ...], Dict[str, Any]]
            The mapped positional arguments and keyword arguments.
        """
        current_worker_obj = self._workers[current_worker_key]
        args_mapping_rule = current_worker_obj.args_mapping_rule
        dep_workers_keys = self._get_worker_dependencies(current_worker_key)
        assert kickoff_worker_key in dep_workers_keys

        def as_is_return_values(results: List[Any]) -> Tuple[Tuple, Dict[str, Any]]:
            next_args, next_kwargs = tuple(results), {}
            return next_args, next_kwargs

        def unpack_return_value(result: Any) -> Tuple[Tuple, Dict[str, Any]]:
            if dep_workers_keys != [kickoff_worker_key]:
                raise WorkerArgsMappingError(
                    f"The worker \"{current_worker_key}\" must has exactly one dependency for the args_mapping_rule=\"{ArgsMappingRule.UNPACK}\", "
                    f"but got {len(dep_workers_keys)} dependencies: {dep_workers_keys}"
                )
            # result is not allowed to be None, since None can not be unpacked.
            if isinstance(result, (List, Tuple)):
                # Similar args mapping logic to as_is_return_values()
                next_args, next_kwargs = tuple(result), {}
            elif isinstance(result, Mapping):
                next_args, next_kwargs = (), {**result}

            else:
                # Other types, including None, are not unpackable.
                raise WorkerArgsMappingError(
                    f"args_mapping_rule=\"{ArgsMappingRule.UNPACK}\" is only valid for "
                    f"tuple/list, or dict. But the worker \"{current_worker_key}\" got type \"{type(result)}\" from the kickoff worker \"{kickoff_worker_key}\"."
                )
            return next_args, next_kwargs

        def merge_return_values(results: List[Any]) -> Tuple[Tuple, Dict[str, Any]]:
            next_args, next_kwargs = tuple([results]), {}
            return next_args, next_kwargs

        if args_mapping_rule == ArgsMappingRule.AS_IS:
            next_args, next_kwargs = as_is_return_values([self._worker_output[dep_worker_key] for dep_worker_key in dep_workers_keys])
        elif args_mapping_rule == ArgsMappingRule.UNPACK:
            next_args, next_kwargs = unpack_return_value(self._worker_output[kickoff_worker_key])
        elif args_mapping_rule == ArgsMappingRule.MERGE:
            next_args, next_kwargs = merge_return_values([self._worker_output[dep_worker_key] for dep_worker_key in dep_workers_keys])
        elif args_mapping_rule == ArgsMappingRule.SUPPRESSED:
            next_args, next_kwargs = (), {}

        return next_args, next_kwargs

    def _propagate_inputs(
        self, 
        current_worker_key: str,
        next_args: Tuple[Any, ...],
        next_kwargs: Dict[str, Any],
        input_kwargs: Dict[str, Any],
    ) -> Tuple[Tuple[Any, ...], Dict[str, Any]]:
        """
        Resolve inputs propagation from the input buffer of the container Automa to every worker within the Automa.

        Parameters
        ----------
        current_worker_key : str
            The key of the current worker.
        next_args : Tuple[Any, ...]
            The positional arguments to be mapped.
        next_kwargs : Dict[str, Any]
            The keyword arguments to be mapped.
        input_kwargs : Dict[str, Any]
            The keyword arguments to be propagated from the input buffer of the container Automa.

        Returns
        -------
        Tuple[Tuple[Any, ...], Dict[str, Any]]
            The mapped positional arguments and keyword arguments.
        """
        current_worker_obj = self._workers[current_worker_key]
        input_kwargs = {k:v for k,v in input_kwargs.items() if k not in next_kwargs}
        next_kwargs = {**next_kwargs, **input_kwargs}
        rx_param_names_dict = current_worker_obj.get_input_param_names()
        next_args, next_kwargs = safely_map_args(next_args, next_kwargs, rx_param_names_dict)
        return next_args, next_kwargs

    def __repr__(self) -> str:
        # TODO : It's good to make __repr__() of Automa compatible with eval().
        # This feature depends on the implementation of __repr__() of workers.
        class_name = self.__class__.__name__
        workers_str = self._workers.__repr__()
        return f"{class_name}(workers={workers_str})"

    def __str__(self) -> str:
        d = {}
        for k, v in self._workers.items():
            d[k] = f"{v} depends on {getattr(v, 'dependencies', [])}"
        return json.dumps(d, ensure_ascii=False, indent=4)
        <|MERGE_RESOLUTION|>--- conflicted
+++ resolved
@@ -370,10 +370,7 @@
     #   2. Relations between worker: self._worker_forwards
     #   3. Dynamic states that serve as trigger of execution of workers: self._workers_dynamic_states
     #   4. Execution result of inner workers: self._worker_output
-<<<<<<< HEAD
-=======
     #   5. Configurations of this automa instance: self._output_worker_key
->>>>>>> 4c2390bc
     # 
     # Part-2 (for the states of running states):
     #   1. Records of Workers that are going to be kicked off: self._current_kickoff_workers
@@ -534,10 +531,6 @@
 
         state_dict["name"] = self.name
         state_dict["automa_running"] = self._automa_running
-<<<<<<< HEAD
-=======
-        state_dict["output_worker_key"] = self._output_worker_key
->>>>>>> 4c2390bc
 
         # States related to workers.
         state_dict["workers"] = self._workers
@@ -558,10 +551,6 @@
 
         self.name = state_dict["name"]
         self._automa_running = state_dict["automa_running"]
-<<<<<<< HEAD
-=======
-        self._output_worker_key = state_dict["output_worker_key"]
->>>>>>> 4c2390bc
 
         # States related to workers.
         self._workers = state_dict["workers"]
