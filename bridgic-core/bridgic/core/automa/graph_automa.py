import asyncio
from asyncio import AbstractEventLoop
from concurrent.futures import ThreadPoolExecutor
import inspect
from inspect import Parameter, _ParameterKind
import json
import threading
import uuid
from abc import ABCMeta
from typing import Any, List, Dict, Set, Mapping, Callable, Tuple, Optional, Literal, Union
from types import MethodType
from collections import defaultdict, deque
from dataclasses import dataclass
from pydantic import BaseModel, Field, ConfigDict
from typing_extensions import override
from bridgic.core.utils.console import printer
from bridgic.core.automa.worker import Worker
from bridgic.core.types.error import *
from bridgic.core.utils.inspect_tools import get_param_names_by_kind
from bridgic.core.utils.args_map import safely_map_args
from bridgic.core.automa import Automa
from bridgic.core.automa.worker_decorator import packup_worker_decorator_rumtime_args, get_worker_decorator_default_paramap, WorkerDecoratorType, ArgsMappingRule
from bridgic.core.automa.worker.callable_worker import CallableWorker
from bridgic.core.automa.interaction import Event, FeedbackSender, EventHandlerType, InteractionFeedback, Feedback, Interaction, InteractionException
from bridgic.core.automa.serialization import Snapshot
from bridgic.core.automa.arguments_descriptor import RuntimeContext, WorkerInjector
import bridgic.core.serialization.msgpackx as msgpackx

class _GraphAdaptedWorker(Worker):
    """
    A decorated worker used for GraphAutoma orchestration and scheduling. Not intended for external use.
    Follows the `Decorator` design pattern:
    - https://web.archive.org/web/20031204182047/http://patterndigest.com/patterns/Decorator.html
    - https://en.wikipedia.org/wiki/Decorator_pattern
    New Behavior Added: In addition to the original Worker functionality, maintains configuration and state variables related to dynamic scheduling and graph topology.
    """
    key: str
    dependencies: List[str]
    is_start: bool
    args_mapping_rule: str
    _decorated_worker: Worker

    def __init__(
        self,
        *,
        key: Optional[str] = None,
        worker: Optional[Worker] = None,
        dependencies: List[str] = [],
        is_start: bool = False,
        args_mapping_rule: ArgsMappingRule = ArgsMappingRule.AS_IS,
    ):
        super().__init__()
        self.key = key or f"autokey-{uuid.uuid4().hex[:8]}"
        self.dependencies = dependencies
        self.is_start = is_start
        self.args_mapping_rule = args_mapping_rule
        self._decorated_worker = worker

    @override
    def dump_to_dict(self) -> Dict[str, Any]:
        state_dict = super().dump_to_dict()
        state_dict["key"] = self.key
        state_dict["dependencies"] = self.dependencies
        state_dict["is_start"] = self.is_start
        state_dict["args_mapping_rule"] = self.args_mapping_rule
        state_dict["decorated_worker"] = self._decorated_worker
        return state_dict

    @override
    def load_from_dict(self, state_dict: Dict[str, Any]) -> None:
        super().load_from_dict(state_dict)
        self.key = state_dict["key"]
        self.dependencies = state_dict["dependencies"]
        self.is_start = state_dict["is_start"]
        self.args_mapping_rule = state_dict["args_mapping_rule"]
        self._decorated_worker = state_dict["decorated_worker"]

    #
    # Delegate all the properties and methods of _GraphAdaptedWorker to the decorated worker.
    # TODO: Maybe 'Worker' should be a Protocol.
    #

    @override
    async def arun(self, *args, **kwargs) -> Any:
        return await self._decorated_worker.arun(*args, **kwargs)

    @override
    def get_input_param_names(self) -> Dict[_ParameterKind, List[Tuple[str, Any]]]:
        return self._decorated_worker.get_input_param_names()

    @property
    def parent(self) -> "Automa":
        return self._decorated_worker.parent

    @parent.setter
    def parent(self, value: "Automa"):
        self._decorated_worker.parent = value

    @property
    def output_buffer(self) -> Any:
        return self._decorated_worker.output_buffer
    
    @output_buffer.setter
    def output_buffer(self, value: Any):
        self._decorated_worker.output_buffer = value

    @override
    def __str__(self) -> str:
        # TODO: need some refactoring
        return str(self._decorated_worker)
    
    @override
    def __eq__(self, other):
        if self is other:
            return True
        return self._decorated_worker == other
    
    def is_automa(self) -> bool:
        return isinstance(self._decorated_worker, Automa)

@dataclass
class _RunnningTask:
    """
    States of the current running task.
    The instances of this class do not need to be serialized.
    """
    worker_key: str
    task: asyncio.Task

class _AutomaInputBuffer(BaseModel):
    args: Tuple[Any, ...] = ()
    kwargs: Dict[str, Any] = {}

class _KickoffInfo(BaseModel):
    # The key of the worker that is going to be kicked off.
    worker_key: str
    # Worker key or the container "__automa__"
    last_kickoff: Optional[str]
    # Whether the kickoff is triggered by ferry_to() initiated by developers.
    from_ferry: bool = False
    # Whether the run is finished.
    # Finished workers may be kicked off again after a human interaction and thus should be skipped.
    run_finished: bool = False
    args: Tuple[Any, ...] = ()
    kwargs: Dict[str, Any] = {}

class _WorkerDynamicState(BaseModel):
    # Dynamically record the dependency workers keys of each worker.
    # Will be reset to the topology edges/dependencies of the worker
    # once the task is finished or the topology is changed.
    dependency_triggers: Set[str]

class _AddWorkerDeferredTask(BaseModel):
    task_type: Literal["add_worker"] = Field(default="add_worker")
    worker_key: str
    worker_obj: Worker # Note: Not a pydantic model!!
    dependencies: List[str] = []
    is_start: bool = False
    args_mapping_rule: ArgsMappingRule = ArgsMappingRule.AS_IS

    model_config = ConfigDict(arbitrary_types_allowed=True)

class _RemoveWorkerDeferredTask(BaseModel):
    task_type: Literal["remove_worker"] = Field(default="remove_worker")
    worker_key: str

class _AddDependencyDeferredTask(BaseModel):
    task_type: Literal["add_dependency"] = Field(default="add_dependency")
    worker_key: str
    dependency: str

class _SetOutputWorkerDeferredTask(BaseModel):
    output_worker_key: str

class _FerryDeferredTask(BaseModel):
    ferry_to_worker_key: str
    kickoff_worker_key: Optional[str]
    args: Tuple[Any, ...]
    kwargs: Dict[str, Any]

class GraphAutomaMeta(ABCMeta):
    """
    This metaclass is used to:
        - Correctly handle inheritence of pre-defined workers during GraphAutoma class inheritence, 
        particularly for multiple inheritence scenarios, enabling easy extension of GraphAutoma
        - Maintain the static tables of trigger-workers and forward-workers for each worker
        - Verify that all of the pre-defined worker dependencies satisfy the DAG constraints
    """

    def __new__(mcls, name, bases, dct):
        cls = super().__new__(mcls, name, bases, dct)

        # Inherit the graph structure from the parent classes and maintain the related data structures.
        registered_worker_funcs: Dict[str, Callable] = {}
        worker_static_forwards: Dict[str, List[str]] = {}
        
        for attr_name, attr_value in dct.items():
            worker_kwargs = getattr(attr_value, "__worker_kwargs__", None)
            if worker_kwargs is not None:
                complete_args = packup_worker_decorator_rumtime_args(
                    cls, 
                    cls.worker_decorator_type(), 
                    worker_kwargs
                )
                default_paramap = get_worker_decorator_default_paramap(WorkerDecoratorType.GraphAutomaMethod)
                func = attr_value
                setattr(func, "__is_worker__", True)
                setattr(func, "__worker_key__", complete_args.get("key", default_paramap["key"]))
                setattr(func, "__dependencies__", complete_args.get("dependencies", default_paramap["dependencies"]))
                setattr(func, "__is_start__", complete_args.get("is_start", default_paramap["is_start"]))
                setattr(func, "__args_mapping_rule__", complete_args.get("args_mapping_rule", default_paramap["args_mapping_rule"]))
        
        for base in bases:
            for worker_key, worker_func in getattr(base, "_registered_worker_funcs", {}).items():
                if worker_key not in registered_worker_funcs.keys():
                    registered_worker_funcs[worker_key] = worker_func
                else:
                    raise AutomaDeclarationError(
                        f"worker is defined in multiple base classes: "
                        f"base={base}, worker={worker_key}"
                    )

            for current, forward_list in getattr(base, "_worker_static_forwards", {}).items():
                if current not in worker_static_forwards.keys():
                    worker_static_forwards[current] = []
                worker_static_forwards[current].extend(forward_list)

        for attr_name, attr_value in dct.items():
            # Attributes with __is_worker__ will be registered as workers.
            if hasattr(attr_value, "__is_worker__"):
                worker_key = getattr(attr_value, "__worker_key__", None) or attr_name
                dependencies = list(set(attr_value.__dependencies__))

                # Update the registered workers for current class.
                if worker_key not in registered_worker_funcs.keys():
                    registered_worker_funcs[worker_key] = attr_value
                else:
                    raise AutomaDeclarationError(
                        f"Duplicate worker keys are not allowed: "
                        f"worker={worker_key}"
                    )

                # Update the table of static forwards.
                for trigger in dependencies:
                    if trigger not in worker_static_forwards.keys():
                        worker_static_forwards[trigger] = []
                    worker_static_forwards[trigger].append(worker_key)

        # Validate if the DAG constraint is met.
        # TODO: this is indeed a chance to detect risks. Add more checks here or remove totally!
        mcls.validate_dag_constraints(worker_static_forwards)

        setattr(cls, "_registered_worker_funcs", registered_worker_funcs)
        return cls
    
    def worker_decorator_type(cls) -> WorkerDecoratorType:
        return WorkerDecoratorType.GraphAutomaMethod

    @classmethod
    def validate_dag_constraints(mcls, forward_dict: Dict[str, List[str]]):
        """
        Use Kahn's algorithm to check if the input graph described by the forward_dict satisfies
        the DAG constraints. If the graph doesn't meet the DAG constraints, AutomaDeclarationError will be raised. 

        More about [Kahn's algorithm](https://en.wikipedia.org/wiki/Topological_sorting#Kahn's_algorithm)
        could be read from the link.

        Parameters
        ----------
        forward_dict : Dict[str, List[str]]
            A dictionary that describes the graph structure. The keys are the nodes, and the values 
            are the lists of nodes that are directly reachable from the keys.

        Raises
        ------
        AutomaDeclarationError
            If the graph doesn't meet the DAG constraints.
        """
        # 1. Initialize the in-degree.
        in_degree = defaultdict(int)
        for current, target_list in forward_dict.items():
            for target in target_list:
                in_degree[target] += 1

        # 2. Create a queue of workers with in-degree 0.
        queue = deque([node for node in forward_dict.keys() if in_degree[node] == 0])

        # 3. Continuously pop workers from the queue and update the in-degree of their targets.
        while queue:
            node = queue.popleft()
            for target in forward_dict.get(node, []):
                in_degree[target] -= 1
                if in_degree[target] == 0:
                    queue.append(target)

        # 4. If the in-degree were all 0, then the graph meets the DAG constraints.
        if not all([in_degree[node] == 0 for node in in_degree.keys()]):
            nodes_in_cycle = [node for node in forward_dict.keys() if in_degree[node] != 0]
            raise AutomaCompilationError(
                f"the graph automa does not meet the DAG constraints, because the "
                f"following workers are in cycle: {nodes_in_cycle}"
            )

class _InteractionEventException(Exception):
    """
    Exception raised when the `interact_with_human` method is called.
    For internal use only.
    `Interaction` obects are stored in `self.args` of the exception.
    """

class _InteractionAndFeedback(BaseModel):
    interaction: Interaction
    feedback: Optional[InteractionFeedback] = None

class GraphAutoma(Automa, metaclass=GraphAutomaMeta):
    """
    Dynamic Directed Graph (abbreviated as DDG) implementation of Automa. `GraphAutoma` manages 
    the running control flow between workers automatically, via `dependencies` and `ferry_to`.
    Outputs of workers can be mapped and passed to their successor workers in the runtime, 
    following `args_mapping_rule`.

    Parameters
    ----------
    name : Optional[str]
        The name of the automa.

    output_worker_key : Optional[str]
        The key of the output worker whose output will be returned by the automa.

    thread_pool : Optional[ThreadPoolExecutor]
        The thread pool for parallel running of I/O-bound tasks.

        - If not provided, a default thread pool will be used.
        The maximum number of threads in the default thread pool dependends on the number of CPU cores. Please refer to 
        the [ThreadPoolExecutor](https://docs.python.org/3/library/concurrent.futures.html#threadpoolexecutor) for detail.

        - If provided, all workers (including all nested Automa instances) will be run in it. In this case, the 
        application layer code is responsible to create it and shut it down.

    Examples
    --------

    The following example shows how to use `GraphAutoma` to create a simple graph automa that prints "Hello, Bridgic".

    ```python
    import asyncio
    from bridgic.core.automa import GraphAutoma, worker, ArgsMappingRule

    class MyGraphAutoma(GraphAutoma):
        @worker(is_start=True)
        async def greet(self) -> list[str]:
            return ["Hello", "Bridgic"]

        @worker(dependencies=["greet"], args_mapping_rule=ArgsMappingRule.AS_IS)
        async def output(self, message: list[str]):
            print("Echo: " + " ".join(message))

    async def main():
        automa_obj = MyGraphAutoma(name="my_graph_automa", output_worker_key="output")
        await automa_obj.arun()

    asyncio.run(main())
    ```
    """

    # The initial topology defined by @worker functions.
    _registered_worker_funcs: Dict[str, Callable] = {}

    # [IMPORTANT] 
    # The whole states of the Automa are divided into two main parts:
    #
    # [Part One: Topology-Related Runtime States] The runtime states related to topology changes.
    # -- Nodes: workers (A Worker can be another Automa): {_workers}
    # -- Edges: Dependencies between workers: {dependencies in _workers, _worker_forwards}
    # -- Worker Dynamics: the dynamic in-degrees of each workers. {_workers_dynamic_states}
    # -- Configurations: Start workers, output worker, args_mapping_rule, etc. {_output_worker_key, is_start and args_mapping_rule in _workers}
    # -- Deferred Tasks: {_topology_change_deferred_tasks, _set_output_worker_deferred_task}
    #
    # [Part Two: Task-Related Runtime States] The runtime states related to task execution.
    # -- Current kickoff workers list. {_current_kickoff_workers}
    # -- Running & Ferry Tasks list. {_running_tasks, _ferry_deferred_tasks}
    # -- Automa input buffer. {_input_buffer}
    # -- Output buffer and local space for each worker. {in _workers}
    # -- Ongoing human interactions... {_ongoing_interactions}
    # -- Other runtime states...

    # Note: Just declarations, NOT instances!!!
    # So do not initialize them here!!!
    _workers: Dict[str, _GraphAdaptedWorker]
    _worker_forwards: Dict[str, List[str]]
    _output_worker_key: Optional[str]

    _current_kickoff_workers: List[_KickoffInfo]
    _input_buffer: _AutomaInputBuffer
    _workers_dynamic_states: Dict[str, _WorkerDynamicState]

    # The whole running process of the DDG is divided into two main phases:
    # 1. [Initialization Phase] The first phase (when _automa_running is False): the initial topology of DDG was constructed.
    # 2. [Running Phase] The second phase (when _automa_running is True): the DDG is running, and the workers are executed in a dynamic step-by-step manner (DS loop).
    _automa_running: bool

    # Ongoing human interactions triggered by the `interact_with_human()` call from workers of the current Automa.
    # worker_key -> list of interactions.
    _ongoing_interactions: Dict[str, List[_InteractionAndFeedback]]
    _injector: WorkerInjector

    #########################################################
    #### The following fields need not to be serialized. ####
    #########################################################
    _running_tasks: List[_RunnningTask]

    # TODO: The following deferred task structures need to be thread-safe.
    # TODO: Need to be refactored when parallelization features are added.
    _topology_change_deferred_tasks: List[Union[_AddWorkerDeferredTask, _RemoveWorkerDeferredTask]]
    _set_output_worker_deferred_task: _SetOutputWorkerDeferredTask
    _ferry_deferred_tasks: List[_FerryDeferredTask]

    _event_handlers: Dict[str, EventHandlerType]
    _default_event_handler: EventHandlerType

    # worker_key -> count
    _worker_interaction_indices: Dict[str, int]

    # The main event loop of the Automa, which is usually provided by the application layer.
    _main_loop: asyncio.AbstractEventLoop

    # The thread id of the main thread in which the main event loop is running.
    _main_thread_id: int

    # The thread pool for parallel running of I/O-bound tasks. It can be None.
    _thread_pool: ThreadPoolExecutor

    def __init__(
        self,
        name: Optional[str] = None,
        output_worker_key: Optional[str] = None,
        thread_pool: Optional[ThreadPoolExecutor] = None,
    ):
        """
        Parameters
        ----------
        name : Optional[str]
            The name of the automa.

        output_worker_key : Optional[str]
            The key of the output worker whose output will be returned by the automa.

        thread_pool : Optional[ThreadPoolExecutor]
            The thread pool for parallel running of I/O-bound tasks.

            - If not provided, a default thread pool will be used.
            The maximum number of threads in the default thread pool dependends on the number of CPU cores. Please refer to 
            the [ThreadPoolExecutor](https://docs.python.org/3/library/concurrent.futures.html#threadpoolexecutor) for detail.

            - If provided, all workers (including all nested Automa instances) will be run in it. In this case, the 
            application layer code is responsible to create it and shut it down.

        state_dict : Optional[Dict[str, Any]]
            A dictionary for initializing the automa's runtime states. This parameter is designed for framework use only.
        """
        self._workers = {} #TODO: __getattribute__() refactoring
        super().__init__(name=name)
        self._automa_running = False
        self._injector = WorkerInjector()

        # Initialize the states that need to be serialized.
        self._normal_init(output_worker_key)

        ########
        # The following states need not to be serialized.
        ########
        # The list of the tasks that are currently being executed.
        self._running_tasks = []
        # deferred tasks
        self._topology_change_deferred_tasks = []
        self._set_output_worker_deferred_task = None
        self._ferry_deferred_tasks = []
        # event handling and human interactions
        self._event_handlers = {}
        self._default_event_handler = None
        self._worker_interaction_indices = {}
        self._thread_pool = thread_pool

    def _normal_init(
        self,
        output_worker_key: Optional[str] = None,
    ):
        ###############################################################################
        # Initialization of [Part One: Topology-Related Runtime States] #### Strat ####
        ###############################################################################

        cls = type(self)

        # _workers, _worker_forwards and _workers_dynamic_states will be initialized incrementally by add_worker()...
        self._worker_forwards = {}
        self._workers_dynamic_states = {}

        if cls.worker_decorator_type() == WorkerDecoratorType.GraphAutomaMethod:
            # The _registered_worker_funcs data are from @worker decorators.
            for worker_key, worker_func in cls._registered_worker_funcs.items():
                # The decorator based mechanism (i.e. @worker) is based on the add_worker() interface.
                # Parameters check and other implementation details can be unified.
                self._add_func_as_worker_internal(
                    key=worker_key,
                    func=worker_func,
                    dependencies=worker_func.__dependencies__,
                    is_start=worker_func.__is_start__,
                    args_mapping_rule=worker_func.__args_mapping_rule__,
                )

        self._output_worker_key = output_worker_key

        ###############################################################################
        # Initialization of [Part One: Topology-Related Runtime States] ##### End #####
        ###############################################################################

        ###############################################################################
        # Initialization of [Part Two: Task-Related Runtime States] ###### Strat ######
        ###############################################################################

        # -- Current kickoff workers list.
        # The key list of the workers that are ready to be immediately executed in the next DS (Dynamic Step). It will be lazily initialized in _compile_graph_and_detect_risks().
        self._current_kickoff_workers = []
        # -- Automa input buffer.
        self._input_buffer = _AutomaInputBuffer()
        # -- Ongoing human interactions
        self._ongoing_interactions = {}


        ###############################################################################
        # Initialization of [Part Two: Task-Related Runtime States] ####### End #######
        ###############################################################################

    ###############################################################
    ########## [Bridgic Serialization Mechanism] starts ###########
    ###############################################################

    # The version of the serialization format.
    SERIALIZATION_VERSION: str = "1.0"

    @override
    def dump_to_dict(self) -> Dict[str, Any]:
        state_dict = super().dump_to_dict()
        # collect states to serialize 
        state_dict["name"] = self.name
        # TODO: serialize the workers, including the outbuf of each worker
        state_dict["workers"] = self._workers
        state_dict["automa_running"] = self._automa_running
        state_dict["worker_forwards"] = self._worker_forwards
        state_dict["workers_dynamic_states"] = self._workers_dynamic_states
        state_dict["output_worker_key"] = self._output_worker_key
        # TODO: args && kwargs must be serializable in order to serialize _current_kickoff_workers
        state_dict["current_kickoff_workers"] = self._current_kickoff_workers
        state_dict["input_buffer"] = self._input_buffer
        # TODO: the data field of Event and Feedback must be serializable in order to serialize _ongoing_interactions
        state_dict["ongoing_interactions"] = self._ongoing_interactions
        state_dict["injector"] = self._injector
        return state_dict

    @override
    def load_from_dict(self, state_dict: Dict[str, Any]) -> None:
        super().load_from_dict(state_dict)
        # Deserialize from the state_dict
        self._workers = state_dict["workers"]
        for worker in self._workers.values():
            worker.parent = self
        self._automa_running = state_dict["automa_running"]
        self._worker_forwards = state_dict["worker_forwards"]
        self._workers_dynamic_states = state_dict["workers_dynamic_states"]
        self._output_worker_key = state_dict["output_worker_key"]
        self._current_kickoff_workers = state_dict["current_kickoff_workers"]
        self._input_buffer = state_dict["input_buffer"]
        self._ongoing_interactions = state_dict["ongoing_interactions"]
        self._injector = state_dict["injector"]

    @classmethod
    def load_from_snapshot(
        cls, 
        snapshot: Snapshot,
        thread_pool: Optional[ThreadPoolExecutor] = None,
    ) -> "GraphAutoma":
        # Here you can compare snapshot.serialization_version with SERIALIZATION_VERSION, and handle any necessary version compatibility issues if needed.
        automa = msgpackx.load_bytes(snapshot.serialized_bytes)
        if thread_pool:
            automa.thread_pool = thread_pool
        return automa

    ###############################################################
    ########### [Bridgic Serialization Mechanism] ends ############
    ###############################################################

    @property
    def thread_pool(self) -> Optional[ThreadPoolExecutor]:
        return self._thread_pool

    @thread_pool.setter
    def thread_pool(self, executor: ThreadPoolExecutor) -> None:
        """
        Set the thread pool for parallel running of I/O-bound tasks.

        If an Automa is nested within another Automa, the thread pool of the top-level Automa will be used, rather than the thread pool of the nested Automa.
        """
        self._thread_pool = executor

    def _add_worker_incrementally(
        self,
        key: str,
        worker: Worker,
        *,
        dependencies: List[str] = [],
        is_start: bool = False,
        args_mapping_rule: ArgsMappingRule = ArgsMappingRule.AS_IS,
    ) -> None:
        """
        Incrementally add a worker into the automa. For internal use only.
        This method is one of the very basic primitives of DDG for dynamic topology changes. 
        """
        if key in self._workers:
            raise AutomaRuntimeError(
                f"duplicate workers with the same key '{key}' are not allowed to be added!"
            )
        
        # Note: the dependencies argument must be a new copy of the list, created with list(dependencies).
        # Refer to the Python documentation for more details:
        # 1. https://docs.python.org/3/reference/compound_stmts.html#function-definitions
        # "Default parameter values are evaluated from left to right when the function definition is executed"
        # 2. https://docs.python.org/3/tutorial/controlflow.html#default-argument-values
        # "The default values are evaluated at the point of function definition in the defining scope"
        # "Important warning: The default value is evaluated only once."
        new_worker_obj = _GraphAdaptedWorker(
            key=key,
            worker=worker,
            dependencies=list(dependencies),
            is_start=is_start,
            args_mapping_rule=args_mapping_rule,
        )

        # Register the worker_obj.
        new_worker_obj.parent = self
        self._workers[new_worker_obj.key] = new_worker_obj

        # Incrementally update the dynamic states of added workers.
        self._workers_dynamic_states[key] = _WorkerDynamicState(
            dependency_triggers=set(dependencies)
        )

        # Incrementally update the forwards table.
        for trigger in dependencies:
            if trigger not in self._worker_forwards:
                self._worker_forwards[trigger] = []
            self._worker_forwards[trigger].append(key)

        # TODO : Validation may be needed in appropriate time later, because we are not able to guarantee 
        # the existence of the trigger-workers in self._workers of the final automa graph after dynamically changing.

    def _remove_worker_incrementally(
        self,
        key: str
    ) -> None:
        """
        Incrementally remove a worker from the automa. For internal use only.
        This method is one of the very basic primitives of DDG for dynamic topology changes.
        """
        if key not in self._workers:
            raise AutomaRuntimeError(
                f"fail to remove worker '{key}' that does not exist!"
            )

        worker_to_remove = self._workers[key]

        # Remove the worker.
        del self._workers[key]
        # Incrementally update the dynamic states of removed workers.
        del self._workers_dynamic_states[key]

        if key in self._worker_forwards:
            # Update the dependencies of the successor workers, if needed.
            for successor in self._worker_forwards[key]:
                self._workers[successor].dependencies.remove(key)
                # Note this detail here: use discard() instead of remove() to avoid KeyError.
                # This case occurs when a worker call remove_worker() to remove its predecessor worker.
                self._workers_dynamic_states[successor].dependency_triggers.discard(key)
            # Incrementally update the forwards table.
            del self._worker_forwards[key]

        # Remove from the forwards list of all dependencies worker.
        for trigger in worker_to_remove.dependencies:
            self._worker_forwards[trigger].remove(key)
        if key in self._worker_interaction_indices:
            del self._worker_interaction_indices[key]
        if key in self._ongoing_interactions:
            del self._ongoing_interactions[key]

        # clear the output worker key if needed.
        if key == self._output_worker_key:
            self._output_worker_key = None

    def _add_dependency_incrementally(
        self,
        key: str,
        dependency: str,
    ) -> None:
        """
        Incrementally add a dependency from `key` to `depends`. For internal use only.
        This method is one of the very basic primitives of DDG for dynamic topology changes.
        """
        if key not in self._workers:
            raise AutomaRuntimeError(
                f"fail to add dependency from a worker that does not exist: `{key}`!"
            )
        if dependency not in self._workers:
            raise AutomaRuntimeError(
                f"fail to add dependency to a worker that does not exist: `{dependency}`!"
            )
        if dependency in self._workers[key].dependencies:
            raise AutomaRuntimeError(
                f"dependency from '{key}' to '{dependency}' already exists!"
            )

        self._workers[key].dependencies.append(dependency)
        # Note this detail here for dynamic states change:
        # The new dependency added here may be removed right away if the dependency is just the next kickoff worker. This is a valid behavior.
        self._workers_dynamic_states[key].dependency_triggers.add(dependency)

        if dependency not in self._worker_forwards:
            self._worker_forwards[dependency] = []
        self._worker_forwards[dependency].append(key)

    def _add_worker_internal(
        self,
        key: str,
        worker: Worker,
        *,
        dependencies: List[str] = [],
        is_start: bool = False,
        args_mapping_rule: ArgsMappingRule = ArgsMappingRule.AS_IS,
    ) -> None:
        """
        The private version of the method `add_worker()`.
        """

        def _basic_worker_params_check(key: str, worker_obj: Worker):
            if not isinstance(worker_obj, Worker):
                raise TypeError(
                    f"worker_obj to be registered must be a Worker, "
                    f"but got {type(worker_obj)} for worker '{key}'"
                )

            if not asyncio.iscoroutinefunction(worker_obj.arun):
                raise WorkerSignatureError(
                    f"arun of Worker must be an async method, "
                    f"but got {type(worker_obj.arun)} for worker '{key}'"
                )
            
            if not isinstance(dependencies, list):
                raise TypeError(
                    f"dependencies must be a list, "
                    f"but got {type(dependencies)} for worker '{key}'"
                )
            if not all([isinstance(d, str) for d in dependencies]):
                raise ValueError(
                    f"dependencies must be a List of str, "
                    f"but got {dependencies} for worker {key}"
                )
            
            if args_mapping_rule not in ArgsMappingRule:
                raise ValueError(
                    f"args_mapping_rule must be one of the following: {[e for e in ArgsMappingRule]}, "
                    f"but got {args_mapping_rule} for worker {key}"
                )

        # Ensure the parameters are valid.
        _basic_worker_params_check(key, worker)

        if not self._automa_running:
            # Add worker during the [Initialization Phase].
            self._add_worker_incrementally(
                key=key,
                worker=worker,
                dependencies=dependencies,
                is_start=is_start,
                args_mapping_rule=args_mapping_rule,
            )
        else:
            # Add worker during the [Running Phase].
            deferred_task = _AddWorkerDeferredTask(
<<<<<<< HEAD
                key=key,
                worker_obj=worker,
=======
                worker_key=key,
                worker_obj=worker_obj,
>>>>>>> bcbe2546
                dependencies=dependencies,
                is_start=is_start,
                args_mapping_rule=args_mapping_rule,
            )
            # Note1: the execution order of topology change deferred tasks is important and is determined by the order of the calls of add_worker(), remove_worker() and add_dependency() in one DS.
            # Note2: add_worker() and remove_worker() may be called in a new thread. But _topology_change_deferred_tasks is not necessary to be thread-safe due to Visibility Guarantees of the Bridgic Concurrency Model.
            self._topology_change_deferred_tasks.append(deferred_task)

    def _add_func_as_worker_internal(
        self,
        key: str,
        func: Callable,
        *,
        dependencies: List[str] = [],
        is_start: bool = False,
        args_mapping_rule: ArgsMappingRule = ArgsMappingRule.AS_IS,
    ) -> None:
        """
        The private version of the method `add_func_as_worker()`.
        """
        # Register func as an instance of CallableWorker.
        if not isinstance(func, MethodType):
            func = MethodType(func, self)
        else:
            # Validate: bounded __self__ of `func` must be self when add_func_as_worker() is called.
            if func.__self__ is not self:
                raise AutomaRuntimeError(
                    f"the bounded instance of `func` must be the same as the instance of the GraphAutoma, "
                    f"but got {func.__self__}"
                )
        func_worker = CallableWorker(func)

        self._add_worker_internal(
            key=key,
            worker=func_worker,
            dependencies=dependencies,
            is_start=is_start,
            args_mapping_rule=args_mapping_rule,
        )

    def add_worker(
        self,
        key: str,
        worker: Worker,
        *,
        dependencies: List[str] = [],
        is_start: bool = False,
        args_mapping_rule: ArgsMappingRule = ArgsMappingRule.AS_IS,
    ) -> None:
        """
        This method is used to add a worker dynamically into the automa.

        If this method is called during the [Initialization Phase], the worker will be added immediately. If this method is called during the [Running Phase], the worker will be added as a deferred task which will be executed in the next DS.

        The dependencies can be added together with a worker. However, you can add a worker without any dependencies.

        Note: The args_mapping_rule can only be set together with adding a worker, even if the worker has no any dependencies.

        Parameters
        ----------
        key : str
            The key of the worker.
        worker : Worker
            The worker instance to be registered.
        dependencies : List[str]
            A list of worker keys that the worker depends on.
        is_start : bool
            Whether the worker is a start worker.
        args_mapping_rule : ArgsMappingRule
            The rule of arguments mapping.
        """
        self._add_worker_internal(
            key=key,
            worker=worker,
            dependencies=dependencies,
            is_start=is_start,
            args_mapping_rule=args_mapping_rule,
        )

    def add_func_as_worker(
        self,
        key: str,
        func: Callable,
        *,
        dependencies: List[str] = [],
        is_start: bool = False,
        args_mapping_rule: ArgsMappingRule = ArgsMappingRule.AS_IS,
    ) -> None:
        """
        This method is used to add a function as a worker into the automa.

        The format of the parameters will follow that of the decorator @worker(...), so that the 
        behavior of the decorated function is consistent with that of normal CallableLandableWorker objects.

        Parameters
        ----------
        key : str
            The key of the function worker.
        func : Callable
            The function to be added as a worker to the automa.
        dependencies : List[str]
            A list of worker names that the decorated callable depends on.
        is_start : bool
            Whether the decorated callable is a start worker. True means it is, while False means it is not.
        args_mapping_rule : ArgsMappingRule
            The rule of arguments mapping.
        """
        self._add_func_as_worker_internal(
            key=key,
            func=func,
            dependencies=dependencies,
            is_start=is_start,
            args_mapping_rule=args_mapping_rule,
        )

    def worker(
        self,
        *,
        key: Optional[str] = None,
        dependencies: List[str] = [],
        is_start: bool = False,
        args_mapping_rule: ArgsMappingRule = ArgsMappingRule.AS_IS,
    ) -> Callable:
        """
        This is a decorator used to mark a function as an GraphAutoma detectable Worker. Dislike the 
        global decorator @worker(...), it is usally used after an GraphAutoma instance is initialized.

        The format of the parameters will follow that of the decorator @worker(...), so that the 
        behavior of the decorated function is consistent with that of normal CallableLandableWorker objects.

        Parameters
        ----------
        key : str
            The key of the worker. If not provided, the key of the decorated callable will be used.
        dependencies : List[str]
            A list of worker names that the decorated callable depends on.
        is_start : bool
            Whether the decorated callable is a start worker. True means it is, while False means it is not.
        args_mapping_rule : str
            The rule of arguments mapping. The options are: "auto", "as_list", "as_dict", "suppressed".
        """
        def wrapper(func: Callable):
            self._add_func_as_worker_internal(
                key=(key or func.__name__),
                func=func,
                dependencies=dependencies,
                is_start=is_start,
                args_mapping_rule=args_mapping_rule,
            )

        return wrapper
    
    def remove_worker(self, key: str) -> None:
        """
        Remove a worker from the Automa. This method can be called at any time to remove a worker from the Automa.

        When a worker is removed, all dependencies related to this worker, including all the dependencies of the worker itself and the dependencies between the worker and its successor workers, will be also removed.

        Parameters
        ----------
        key : str
            The key of the worker to be removed.

        Returns
        -------
        None

        Raises
        ------
        AutomaDeclarationError
            If the worker specified by key does not exist in the Automa, this exception will be raised.
        """
        if not self._automa_running:
            # remove immediately
            self._remove_worker_incrementally(key)
        else:
            deferred_task = _RemoveWorkerDeferredTask(
                worker_key=key,
            )
            # Note: the execution order of topology change deferred tasks is important and is determined by the order of the calls of add_worker(), remove_worker() and add_dependency() in one DS.
            self._topology_change_deferred_tasks.append(deferred_task)

    def add_dependency(
        self,
        key: str,
        dependency: str,
    ) -> None:
        """
        This method is used to dynamically add a dependency from `key` to `dependency`.

        Note: args_mapping_rule is not allowed to be set by this method, instead it should be set together with add_worker() or add_func_as_worker().

        Parameters
        ----------
        key : str
            The key of the worker that will depend on the worker with key `dependency`.
        dependency : str
            The key of the worker on which the worker with key `key` will depend.
        """
        ...
        if not self._automa_running:
            # add the dependency immediately
            self._add_dependency_incrementally(key, dependency)
        else:
            deferred_task = _AddDependencyDeferredTask(
                worker_key=key,
                dependency=dependency,
            )
            # Note: the execution order of topology change deferred tasks is important and is determined by the order of the calls of add_worker(), remove_worker() and add_dependency() in one DS.
            self._topology_change_deferred_tasks.append(deferred_task)

    @property
    def output_worker_key(self) -> Optional[str]:
        return self._output_worker_key
    
    @output_worker_key.setter
    def output_worker_key(self, worker_key: str):
        """
        This method is used to set the output worker of the automa dynamically.
        """
        if not self._automa_running:
            self._output_worker_key = worker_key
        else:
            deferred_task = _SetOutputWorkerDeferredTask(
                output_worker_key=worker_key,
            )
            # Note: Only the last _SetOutputWorkerDeferredTask is valid if self.output_worker_key is set multiple times in one DS.
            self._set_output_worker_deferred_task = deferred_task

    def __getattribute__(self, key):
        """
        Used to get the worker object by its key (self.<key>).
        """
        workers = super().__getattribute__('_workers')
        if key in workers:
            return workers[key]
        return super().__getattribute__(key)

    # def __getattr__(self, key):
    #     """
    #     Used to get the worker object by its key (self.<key>).
    #     """
    #     if key in self._workers:
    #         return self._workers[key]
    #     return super().__getattr__(key)

    def _validate_canonical_graph(self):
        """
        This method is used to validate that DDG graph is canonical.
        """
        for worker_key, worker_obj in self._workers.items():
            for dependency_key in worker_obj.dependencies:
                if dependency_key not in self._workers:
                    raise AutomaCompilationError(
                        f"the dependency `{dependency_key}` of worker `{worker_key}` does not exist"
                    )
        assert set(self._workers.keys()) == set(self._workers_dynamic_states.keys())
        for worker_key, worker_dynamic_state in self._workers_dynamic_states.items():
            for dependency_key in worker_dynamic_state.dependency_triggers:
                assert dependency_key in self._workers[worker_key].dependencies

        for worker_key, worker_obj in self._workers.items():
            for dependency_key in worker_obj.dependencies:
                assert worker_key in self._worker_forwards[dependency_key]
        for worker_key, successor_keys in self._worker_forwards.items():
            for successor_key in successor_keys:
                assert worker_key in self._workers[successor_key].dependencies

    def _compile_graph_and_detect_risks(self):
        """
        This method should be called at the very beginning of self.run() to ensure that:
        1. The whole graph is built out of all of the following worker sources:
            - Pre-defined workers, such as:
                - Methods decorated with @worker(...)
            - Post-added workers, such as:
                - Functions decorated with @automa_obj.worker(...)
                - Workers added via automa_obj.add_func_as_worker(...)
                - Workers added via automa_obj.add_worker(...)
        2. The dependencies of each worker are confirmed to satisfy the DAG constraints.
        """

        # Validate the canonical graph.
        self._validate_canonical_graph()
        # Validate the DAG constraints.
        GraphAutomaMeta.validate_dag_constraints(self._worker_forwards)
        # TODO: More validations can be added here...

        # Validate if the output worker exists.
        if self._output_worker_key and self._output_worker_key not in self._workers:
            raise AutomaCompilationError(
                f"the output worker is not found: "
                f"output_worker_key={self._output_worker_key}"
            )

        # Find all connected components of the whole automa graph.
        self._find_connected_components()

    def ferry_to(self, worker_key: str, /, *args, **kwargs):
        """
        Defer the invocation to the specified worker, passing any provided arguments. This creates a 
        delayed call, ensuring the worker will be scheduled to run asynchronously in the next event loop, 
        independent of its dependencies.

        This primitive is commonly used for:

        1. Implementing dynamic branching based on runtime conditions.
        2. Creating logic that forms cyclic graphs.

        Parameters
        ----------
        worker_key : str
            The key of the worker to run.
        args : optional
            Positional arguments to be passed.
        kwargs : optional
            Keyword arguments to be passed.

        Examples
        --------
        ```python
        class MyGraphAutoma(GraphAutoma):
            @worker(is_start=True)
            def start_worker(self):
                number = random.randint(0, 1)
                if number == 0:
                    self.ferry_to("cond_1_worker", number=number)
                else:
                    self.ferry_to("cond_2_worker")

            @worker()
            def cond_1_worker(self, number: int):
                print(f'Got {{number}}!')

            @worker()
            def cond_2_worker(self):
                self.ferry_to("start_worker")

        automa = MyGraphAutoma()
        await automa.arun()

        # Output: Got 0!
        ```
        """
        # TODO: check worker_key is valid, maybe deferred check...
        running_options = self._get_top_running_options()
        # if debug is enabled, trace back the kickoff worker key from stacktrace.
        kickoff_worker_key: str = self._trace_back_kickoff_worker_key_from_stack() if running_options.debug else None
        deferred_task = _FerryDeferredTask(
            ferry_to_worker_key=worker_key,
            kickoff_worker_key=kickoff_worker_key,
            args=args,
            kwargs=kwargs,
        )
        # Note: ferry_to() may be called in a new thread.
        # But _ferry_deferred_tasks is not necessary to be thread-safe due to Visibility Guarantees of the Bridgic Concurrency Model.
        self._ferry_deferred_tasks.append(deferred_task)
    

    def get_local_space(self, runtime_context: RuntimeContext) -> Dict[str, Any]:
        """
        Get the local space, if you want to clean the local space after automa.arun(), you can override the should_reset_local_space() method.

        Parameters
        ----------
        runtime_context : RuntimeContext
            The runtime context.

        Returns
        -------
        Dict[str, Any]
            The local space.
        """
        worker_key = runtime_context.worker_key
        worker_obj = self._workers[worker_key]
        return worker_obj.local_space

    def _clean_all_worker_local_space(self):
        """
        Clean the local space of all workers.
        """
        for worker_obj in self._workers.values():
            worker_obj.local_space = {}

    def should_reset_local_space(self) -> bool:
        """
        This method indicates whether to reset the local space at the end of the arun method of GraphAutoma. 
        By default, it returns True, standing for resetting. Otherwise, it means doing nothing.
        
        Examples:
        --------
        ```python
        class MyAutoma(GraphAutoma):
            def should_reset_local_space(self) -> bool:
                return False
        ```
        """
        return True

    async def arun(
        self, 
        *args: Tuple[Any, ...],
        interaction_feedback: Optional[InteractionFeedback] = None,
        interaction_feedbacks: Optional[List[InteractionFeedback]] = None,
        **kwargs: Dict[str, Any]
    ) -> Any:
        """
        The entry point for running the constructed `GraphAutoma` instance.

        Parameters
        ----------
        args : optional
            Positional arguments to be passed.

        interaction_feedback : Optional[InteractionFeedback]
            Feedback that is received from a human interaction. Only one of interaction_feedback or 
            interaction_feedbacks should be provided at a time.

        interaction_feedbacks : Optional[List[InteractionFeedback]]
            Feedbacks that are received from multiple interactions occurred simultaneously before the Automa 
            was paused. Only one of interaction_feedback or interaction_feedbacks should be provided at a time.

        kwargs : optional
            Keyword arguments to be passed.

        Returns
        -------
        Any
            The execution result of the output-worker if `output_worker_key` is specified, otherwise None.

        Raises
        ------
        InteractionException
            If the Automa is the top-level Automa and the `interact_with_human()` method is called by 
            one or more workers, this exception will be raised to the application layer.

        _InteractionEventException
            If the Automa is not the top-level Automa and the `interact_with_human()` method is called by 
            one or more workers, this exception will be raised to the upper level Automa.
        """

        def _reinit_current_kickoff_workers_if_needed():
            # Note: After deserialization, the _current_kickoff_workers must not be empty!
            # Therefore, _current_kickoff_workers will only be reinitialized when the Automa is run for the first time or rerun.
            # It is guaranteed that _current_kickoff_workers will not be reinitialized when the Automa is resumed after deserialization.
            if not self._current_kickoff_workers:
                self._current_kickoff_workers = [
                    _KickoffInfo(
                        worker_key=worker_key,
                        last_kickoff="__automa__"
                    ) for worker_key, worker_obj in self._workers.items()
                    if getattr(worker_obj, "is_start", False)
                ]
                # Each time the Automa re-runs, buffer the input arguments here.
                self._input_buffer.args = args
                self._input_buffer.kwargs = kwargs

        def _execute_topology_change_deferred_tasks(tc_tasks: List[Union[_AddWorkerDeferredTask, _RemoveWorkerDeferredTask, _AddDependencyDeferredTask]]):
            for topology_task in tc_tasks:
                if topology_task.task_type == "add_worker":
                    self._add_worker_incrementally(
<<<<<<< HEAD
                        key=topology_task.key,
                        worker=topology_task.worker_obj,
=======
                        key=topology_task.worker_key,
                        worker_obj=topology_task.worker_obj,
>>>>>>> bcbe2546
                        dependencies=topology_task.dependencies,
                        is_start=topology_task.is_start,
                        args_mapping_rule=topology_task.args_mapping_rule,
                    )
                elif topology_task.task_type == "remove_worker":
                    self._remove_worker_incrementally(topology_task.worker_key)
                elif topology_task.task_type == "add_dependency":
                    self._add_dependency_incrementally(topology_task.worker_key, topology_task.dependency)

        def _set_worker_run_finished(worker_key: str):
            for kickoff_info in self._current_kickoff_workers:
                if kickoff_info.worker_key == worker_key:
                    kickoff_info.run_finished = True
                    break

        def _check_and_normalize_interaction_params(
            interaction_feedback: Optional[InteractionFeedback] = None,
            interaction_feedbacks: Optional[List[InteractionFeedback]] = None,
        ):
            if interaction_feedback and interaction_feedbacks:
                raise AutomaRuntimeError(
                    f"Only one of interaction_feedback or interaction_feedbacks can be used. "
                    f"But received interaction_feedback={interaction_feedback} and \n"
                    f"interaction_feedbacks={interaction_feedbacks}"
                )
            if interaction_feedback:
                rx_feedbacks = [interaction_feedback]
            else:
                rx_feedbacks = interaction_feedbacks
            return rx_feedbacks

        def _match_ongoing_interaction_and_feedbacks(rx_feedbacks:List[InteractionFeedback]):
            match_left_feedbacks = []
            for feedback in rx_feedbacks:
                matched = False
                for interaction_and_feedbacks in self._ongoing_interactions.values():
                    for interaction_and_feedback in interaction_and_feedbacks:
                        if interaction_and_feedback.interaction.interaction_id == feedback.interaction_id:
                            matched = True
                            # Note: Only one feedback is allowed for each interaction. Here we assume that only the first feedback is valid, which is a choice of implementation.
                            if interaction_and_feedback.feedback is None:
                                # Set feedback to self._ongoing_interactions
                                interaction_and_feedback.feedback = feedback
                            break
                    if matched:
                        break
                if not matched:
                    match_left_feedbacks.append(feedback)
            return match_left_feedbacks

        running_options = self._get_top_running_options()

        self._main_loop = asyncio.get_running_loop()
        self._main_thread_id = threading.get_ident()

        if self.thread_pool is None:
            self.thread_pool = ThreadPoolExecutor(thread_name_prefix="bridgic-thread")

        if not self._automa_running:
            # Here is the last chance to compile and check the DDG in the end of the [Initialization Phase] (phase 1 just before the first DS).
            self._compile_graph_and_detect_risks()
            self._automa_running = True

        # An Automa needs to be re-run with _current_kickoff_workers reinitialized.
        _reinit_current_kickoff_workers_if_needed()

        rx_feedbacks = _check_and_normalize_interaction_params(interaction_feedback, interaction_feedbacks)
        if rx_feedbacks:
            rx_feedbacks = _match_ongoing_interaction_and_feedbacks(rx_feedbacks)

        if running_options.debug:
            printer.print(f"\n{type(self).__name__}-[{self.name}] is getting started.", color="green")

        # Task loop divided into many dynamic steps (DS).
        while self._current_kickoff_workers:
            # A new DS started.
            if running_options.debug:
                kickoff_worker_keys = [kickoff_info.worker_key for kickoff_info in self._current_kickoff_workers]
                printer.print(f"[DS][Before Tasks Started] kickoff workers: {kickoff_worker_keys}", color="purple")

            for kickoff_info in self._current_kickoff_workers:
                if kickoff_info.run_finished:
                    # Skip finished workers. Here is the case that the Automa is resumed after a human interaction.
                    if running_options.debug:
                        printer.print(f"[{kickoff_info.worker_key}] will be skipped - run finished", color="blue")
                    continue

                if running_options.debug:
                    kickoff_name = kickoff_info.last_kickoff
                    if kickoff_name == "__automa__":
                        kickoff_name = f"{kickoff_name}:({self.name})"
                    printer.print(f"[{kickoff_name}] will kick off [{kickoff_info.worker_key}]", color="cyan")

                # First, Arguments Mapping:
                if kickoff_info.last_kickoff == "__automa__":
                    next_args, next_kwargs = self._input_buffer.args, {}
                elif kickoff_info.from_ferry:
                    next_args, next_kwargs = kickoff_info.args, kickoff_info.kwargs
                else:
                    next_args, next_kwargs = self._mapping_args(
                        kickoff_worker_key=kickoff_info.last_kickoff,
                        current_worker_key=kickoff_info.worker_key,
                    )
                # Second, Inputs Propagation:
                next_args, next_kwargs = self._propagate_inputs(
                    current_worker_key=kickoff_info.worker_key,
                    next_args=next_args,
                    next_kwargs=next_kwargs,
                    input_kwargs=self._input_buffer.kwargs,
                )
                # Third, Resolve data injection.
                worker_obj = self._workers[kickoff_info.worker_key]
                next_args, next_kwargs = self._injector.inject(
                    current_worker_key=kickoff_info.worker_key, 
                    current_worker_sig=worker_obj.get_input_param_names(), 
                    worker_dict=self._workers, 
                    next_args=next_args, 
                    next_kwargs=next_kwargs
                )

                # Schedule task for each kickoff worker.
                if worker_obj.is_automa():
                    coro = worker_obj.arun(
                        *next_args, 
                        interaction_feedbacks=rx_feedbacks, 
                        **next_kwargs
                    )
                else:
                    coro = worker_obj.arun(*next_args, **next_kwargs)

                task = asyncio.create_task(
                    # TODO1: arun() may need to be wrapped to support better interrupt...
                    coro,
                    name=f"Task-{kickoff_info.worker_key}"
                )
                self._running_tasks.append(_RunnningTask(
                    worker_key=kickoff_info.worker_key,
                    task=task,
                ))
            
            # Wait until all of the tasks are finished.
            while True:
                undone_tasks = [t.task for t in self._running_tasks if not t.task.done()]
                if not undone_tasks:
                    break
                try:
                    await undone_tasks[0]
                except Exception as e:
                    ...
                    # The same exception will be raised again in the following task.result().
                    # Note: A Task is done when the wrapped coroutine either returned a value, raised an exception, or the Task was cancelled.
                    # Refer to: https://docs.python.org/3/library/asyncio-task.html#task-object
            
            # Process graph topology change deferred tasks triggered by add_worker() and remove_worker().
            _execute_topology_change_deferred_tasks(self._topology_change_deferred_tasks)

            # Perform post-task follow-up operations.
            interaction_exceptions: List[_InteractionEventException] = []
            for task in self._running_tasks:
                # task.task.result must be called here! It will raise an exception if task failed.
                try:
                    task_result = task.task.result()
                    _set_worker_run_finished(task.worker_key)
                    if task.worker_key in self._workers:
                        # The current running worker may be removed.
                        worker_obj = self._workers[task.worker_key]
                        # Collect results of the finished tasks.
                        worker_obj.output_buffer = task_result 
                        # reset dynamic states of finished workers.
                        self._workers_dynamic_states[task.worker_key].dependency_triggers = set(getattr(worker_obj, "dependencies", []))
                        # Update the dynamic states of successor workers.
                        for successor_key in self._worker_forwards.get(task.worker_key, []):
                            self._workers_dynamic_states[successor_key].dependency_triggers.remove(task.worker_key)
                        # Each time a worker is finished running, the ongoing interaction states should be cleared. Once it is re-run, the human interactions in the worker can be triggered again.
                        if task.worker_key in self._worker_interaction_indices:
                            del self._worker_interaction_indices[task.worker_key]
                        if task.worker_key in self._ongoing_interactions:
                            del self._ongoing_interactions[task.worker_key]

                except _InteractionEventException as e:
                    interaction_exceptions.append(e)
                    if task.worker_key in self._workers and not self._workers[task.worker_key].is_automa():
                        if task.worker_key not in self._ongoing_interactions:
                            self._ongoing_interactions[task.worker_key] = []
                        interaction=e.args[0]
                        # Make sure the interaction_id is unique for each human interaction.
                        found = False
                        for iaf in self._ongoing_interactions[task.worker_key]:
                            if iaf.interaction.interaction_id == interaction.interaction_id:
                                found = True
                                break
                        if not found:
                            self._ongoing_interactions[task.worker_key].append(_InteractionAndFeedback(
                                interaction=interaction,
                            ))

            if len(self._topology_change_deferred_tasks) > 0:
                # Graph topology validation and risk detection. Only needed when topology changes.
                # Guarantee the graph topology is valid and consistent after each DS.
                # 1. Validate the canonical graph.
                self._validate_canonical_graph()
                # 2. Validate the DAG constraints.
                GraphAutomaMeta.validate_dag_constraints(self._worker_forwards)
                # TODO: more validations can be added here...

            # Process the output_worker_key setting deferred task.
            if self._set_output_worker_deferred_task and self._set_output_worker_deferred_task.output_worker_key in self._workers:
                self._output_worker_key = self._set_output_worker_deferred_task.output_worker_key

            # TODO: Ferry-related risk detection may be added here...

            # Just after post-task operations (several deferred tasks) and before finding next kickoff workers, collect and process the interaction exceptions.
            if len(interaction_exceptions) > 0:
                all_interactions: List[Interaction] = [interaction for e in interaction_exceptions for interaction in e.args]
                if self.parent is None:
                    # This is the top-level Automa. Serialize the Automa and raise InteractionException to the application layer.
                    serialized_automa = msgpackx.dump_bytes(self)
                    snapshot = Snapshot(
                        serialized_bytes=serialized_automa,
                        serialization_version=GraphAutoma.SERIALIZATION_VERSION,
                    )
                    raise InteractionException(
                        interactions=all_interactions,
                        snapshot=snapshot,
                    )
                else:
                    # Continue raise exception to the upper level Automa.
                    raise _InteractionEventException(*all_interactions)

            # Find next kickoff workers and rebuild _current_kickoff_workers
            run_finished_worker_keys: List[str] = [kickoff_info.worker_key for kickoff_info in self._current_kickoff_workers if kickoff_info.run_finished]
            assert len(run_finished_worker_keys) == len(self._current_kickoff_workers)
            self._current_kickoff_workers = []
            # New kickoff workers can be triggered by two ways:
            # 1. The ferry_to() operation is called during current worker execution.
            # 2. The dependencies are eliminated after all predecessor workers are finished.
            # So,
            # First add kickoff workers triggered by ferry_to();
            for ferry_task in self._ferry_deferred_tasks:
                self._current_kickoff_workers.append(_KickoffInfo(
                    worker_key=ferry_task.ferry_to_worker_key,
                    last_kickoff=ferry_task.kickoff_worker_key,
                    from_ferry=True,
                    args=ferry_task.args,
                    kwargs=ferry_task.kwargs,
                ))
            # Then add kickoff workers triggered by dependencies elimination.
            # Merge successor keys of all finished tasks.
            successor_keys = set()
            for worker_key in run_finished_worker_keys:
                # Note: The `worker_key` worker may have been removed from the Automa.
                for successor_key in self._worker_forwards.get(worker_key, []):
                    if successor_key not in successor_keys:
                        dependency_triggers = self._workers_dynamic_states[successor_key].dependency_triggers
                        if not dependency_triggers:
                            self._current_kickoff_workers.append(_KickoffInfo(
                                worker_key=successor_key,
                                last_kickoff=worker_key,
                            ))
                        successor_keys.add(successor_key)
            if running_options.debug:
                deferred_ferrys = [ferry_task.ferry_to_worker_key for ferry_task in self._ferry_deferred_tasks]
                printer.print(f"[DS][After Tasks Finished] successor workers: {successor_keys}, deferred ferrys: {deferred_ferrys}", color="purple")

            # Clear running tasks after all finished.
            self._running_tasks.clear()
            self._ferry_deferred_tasks.clear()
            self._topology_change_deferred_tasks.clear()
            self._set_output_worker_deferred_task = None

        if running_options.debug:
            printer.print(f"{type(self).__name__}-[{self.name}] is finished.", color="green")

        # After a complete run, reset all necessary states to allow the automa to re-run.
        self._input_buffer = _AutomaInputBuffer()
        if self.should_reset_local_space():
            self._clean_all_worker_local_space()
        self._ongoing_interactions.clear()
        self._worker_interaction_indices.clear()
        self._automa_running = False

        # If the output-worker is specified, return its output as the return value of the automa.
        if self._output_worker_key:
            return self._workers[self._output_worker_key].output_buffer
        else:
            return None

    ###############################################################
    ########## [Bridgic Event Handling Mechanism] starts ##########
    ###############################################################

    def register_event_handler(self, event_type: Optional[str], event_handler: EventHandlerType) -> None:
        """
        Register an event handler for the specified event type.

        Note: Only event handlers registered on the top-level Automa will be invoked to handle events.

        Parameters
        ----------
        event_type: Optional[str]
            The type of event to be handled. If set to None, the event handler will be registered as the default handler and will be used to handle all event types.
        event_handler: EventHandlerType
            The event handler to be registered.
        """
        if event_type is None:
            self._default_event_handler = event_handler
        else:
            self._event_handlers[event_type] = event_handler

    def unregister_event_handler(self, event_type: Optional[str]) -> None:
        """
        Unregister an event handler for the specified event type.

        Parameters
        ----------
        event_type: Optional[str]
            The type of event to be unregistered. If set to None, the default event handler will be unregistered.
        """
        if event_type in self._event_handlers:
            del self._event_handlers[event_type]
        if event_type is None:
            self._default_event_handler = None

    def unregister_all_event_handlers(self) -> None:
        """
        Unregister all event handlers.
        """
        self._event_handlers.clear()
        self._default_event_handler = None

    class _FeedbackSender(FeedbackSender):
        def __init__(
                self, 
                future: asyncio.Future[Feedback],
                post_loop: AbstractEventLoop,
                ):
            self._future = future
            self._post_loop = post_loop
        
        def send(self, feedback: Feedback) -> None:
            try:
                current_loop = asyncio.get_running_loop()
            except Exception:
                current_loop = None
            try:
                if current_loop is self._post_loop:
                    self._future.set_result(feedback)
                else:
                    self._post_loop.call_soon_threadsafe(self._future.set_result, feedback)
            except asyncio.InvalidStateError:
                # Suppress the InvalidStateError to be raised, maybe due to timeout.
                import warnings
                warnings.warn(f"Feedback future already set. feedback: {feedback}", FutureWarning)

    @override
    def post_event(self, event: Event) -> None:
        """
        Post an event to the application layer outside the Automa.

        The event handler implemented by the application layer will be called in the same thread as the worker (maybe the main thread or a new thread from the thread pool).
        
        Note that `post_event` can be called in a non-async method or an async method.

        The event will be bubbled up to the top-level Automa, where it will be processed by the event handler registered with the event type.

        Parameters
        ----------
        event: Event
            The event to be posted.
        """
        def _handler_need_feedback_sender(handler: EventHandlerType):
            positional_param_names = get_param_names_by_kind(handler, Parameter.POSITIONAL_ONLY) + get_param_names_by_kind(handler, Parameter.POSITIONAL_OR_KEYWORD)
            var_positional_param_names = get_param_names_by_kind(handler, Parameter.VAR_POSITIONAL)
            return len(var_positional_param_names) > 0 or len(positional_param_names) > 1

        if self.parent is not None:
            # Bubble up the event to the top-level Automa.
            return self.parent.post_event(event)

        # Here is the top-level Automa.
        # Call event handlers
        if event.event_type in self._event_handlers:
            if _handler_need_feedback_sender(self._event_handlers[event.event_type]):
                self._event_handlers[event.event_type](event, feedback_sender=None)
            else:
                self._event_handlers[event.event_type](event)
        if self._default_event_handler is not None:
            if _handler_need_feedback_sender(self._default_event_handler):
                self._default_event_handler(event, feedback_sender=None)
            else:
                self._default_event_handler(event)


    def request_feedback(
        self, 
        event: Event,
        timeout: Optional[float] = None
    ) -> Feedback:
        """
        Request feedback for the specified event from the application layer outside the Automa. This method blocks the caller until the feedback is received.

        Note that `post_event` should only be called from within a non-async method running in the new thread of the Automa thread pool.

        Parameters
        ----------
        event: Event
            The event to be posted to the event handler implemented by the application layer.
        timeout: Optional[float]
            A float or int number of seconds to wait for if the feedback is not received. If None, then there is no limit on the wait time.

        Returns
        -------
        Feedback
            The feedback received from the application layer.

        Raises
        ------
        TimeoutError
            If the feedback is not received before the timeout. Note that the raised exception is the built-in `TimeoutError` exception, instead of asyncio.TimeoutError or concurrent.futures.TimeoutError!
        """
        if threading.get_ident() == self._main_thread_id:
            raise AutomaRuntimeError(
                f"`request_feedback` should only be called in a different thread from the main thread of the {self.name}. "
            )
        return asyncio.run_coroutine_threadsafe(
            self.request_feedback_async(event, timeout),
            self._main_loop
        ).result()

    async def request_feedback_async(
        self, 
        event: Event,
        timeout: Optional[float] = None
    ) -> Feedback:
        """
        Request feedback for the specified event from the application layer outside the Automa. This method blocks the caller until the feedback is received.

        The event handler implemented by the application layer will be called in the next event loop, in the main thread.

        Parameters
        ----------
        event: Event
            The event to be posted to the event handler implemented by the application layer.
        timeout: Optional[float]
            A float or int number of seconds to wait for if the feedback is not received. If None, then there is no limit on the wait time.

        Returns
        -------
        Feedback
            The feedback received from the application layer.

        Raises
        ------
        TimeoutError
            If the feedback is not received before the timeout. Note that the raised exception is the built-in `TimeoutError` exception, instead of asyncio.TimeoutError!
        """
        if self.parent is not None:
            # Bubble up the event to the top-level Automa.
            return await self.parent.request_feedback_async(event, timeout)
        
        # Here is the top-level Automa.
        event_loop = asyncio.get_running_loop()
        future = event_loop.create_future()
        feedback_sender = self._FeedbackSender(future, event_loop)
        # Call event handlers
        if event.event_type in self._event_handlers:
            self._event_handlers[event.event_type](event, feedback_sender)
        if self._default_event_handler is not None:
            self._default_event_handler(event, feedback_sender)

        try:
            return await asyncio.wait_for(future, timeout)
        except TimeoutError as e:
            # When python >= 3.11 here.
            raise TimeoutError(f"No feedback is received before timeout in Automa[{self.name}]") from e
        except asyncio.TimeoutError as e:
            # Version compatibility resolution: asyncio.wait_for raises asyncio.TimeoutError before python 3.11.
            # https://docs.python.org/3/library/asyncio-task.html#asyncio.wait_for
            raise TimeoutError(f"No feedback is received before timeout in Automa[{self.name}]") from e

    ###############################################################
    ########### [Bridgic Event Handling Mechanism] ends ###########
    ###############################################################

    ###############################################################
    ######## [Bridgic Human Interaction Mechanism] starts #########
    ###############################################################

    def interact_with_human(self, event: Event) -> InteractionFeedback:
        kickoff_worker_key: str = self._trace_back_kickoff_worker_key_from_stack()
        if kickoff_worker_key:
            return self.interact_with_human_from_worker_key(event, kickoff_worker_key)
        raise AutomaRuntimeError(
            f"Get kickoff worker failed in Automa[{self.name}] "
            f"when trying to interact with human with event: {event}"
        )

    def interact_with_human_from_worker(
        self,
        event: Event,
        worker: Worker
    ) -> InteractionFeedback:
        worker_key = self._loopup_worker_key_by_instance(worker)
        if worker_key:
            return self.interact_with_human_from_worker_key(event, worker_key)
        raise AutomaRuntimeError(
            f"Not found worker[{worker}] in Automa[{self.name}] "
            f"when trying to interact with human with event: {event}"
        )

    def interact_with_human_from_worker_key(
        self,
        event: Event,
        worker_key: str
    ) -> InteractionFeedback:
        # Match interaction_feedback to see if it matches
        matched_feedback: _InteractionAndFeedback = None
        cur_interact_index = self._get_and_increment_interaction_index(worker_key)
        if worker_key in self._ongoing_interactions:
            interaction_and_feedbacks = self._ongoing_interactions[worker_key]
            if cur_interact_index < len(interaction_and_feedbacks):
                matched_feedback = interaction_and_feedbacks[cur_interact_index]
                # Check the event type
                if event.event_type != matched_feedback.interaction.event.event_type:
                    raise AutomaRuntimeError(
                        f"Event type mismatch! Automa[{self.name}-worker[{worker_key}]]. "
                        f"interact_with_human passed-in event: {event}\n"
                        f"ongoing interaction && feedback: {matched_feedback}\n"
                    )
        if matched_feedback is None or matched_feedback.feedback is None:
            # Important: The interaction_id should be unique for each human interaction.
            interaction_id = uuid.uuid4().hex if matched_feedback is None else matched_feedback.interaction.interaction_id
            # Match interaction_feedback failed, raise an exception to go into the human interactioin process.
            raise _InteractionEventException(Interaction(
                interaction_id=interaction_id,
                event=event,
            ))
        else:
            # Match interaction_feedback succeeded, return it.
            return matched_feedback.feedback

    def _get_and_increment_interaction_index(self, worker_key: str) -> int:
        if worker_key not in self._worker_interaction_indices:
            cur_index = 0
            self._worker_interaction_indices[worker_key] = 0
        else:
            cur_index = self._worker_interaction_indices[worker_key]
        self._worker_interaction_indices[worker_key] += 1
        return cur_index

    ###############################################################
    ######### [Bridgic Human Interaction Mechanism] ends ##########
    ###############################################################

    def _get_worker_dependencies(self, worker_key: str) -> List[str]:
        """
        Get the worker keys of all dependencies of the worker.
        """
        deps = self._workers[worker_key].dependencies
        return [] if deps is None else deps

    def _find_connected_components(self):
        """
        Find all of the connected components in the whole automa graph described by self._workers.
        """
        visited = set()
        component_list = []
        component_idx = {}

        def dfs(worker: str, component: List[str]):
            visited.add(worker)
            component.append(worker)
            for target in self._worker_forwards.get(worker, []):
                if target not in visited:
                    dfs(target, component)

        for worker in self._workers.keys():
            if worker not in visited:
                component_list.append([])
                current_idx = len(component_list) - 1
                current_component = component_list[current_idx]

                dfs(worker, current_component)

                for worker in current_component:
                    component_idx[worker] = current_idx

        # self._component_list, self._component_idx = component_list, component_idx
        # TODO: check how to use _component_list and _component_idx...

    def _trace_back_kickoff_worker_key_from_stack(self) -> Optional[str]:
        worker = self._get_current_running_worker_instance_by_stacktrace()
        if worker:
            return self._loopup_worker_key_by_instance(worker)
        return None

    def _get_current_running_worker_instance_by_stacktrace(self) -> Optional[Worker]:
        for frame_info in inspect.stack():
            frame = frame_info.frame
            if 'self' in frame.f_locals:
                self_obj = frame.f_locals['self']
                if isinstance(self_obj, Worker) and (not isinstance(self_obj, Automa)) and (frame_info.function == "arun" or frame_info.function == "run"):
                    return self_obj
        return None

    def _loopup_worker_key_by_instance(self, worker: Worker) -> Optional[str]:
        for worker_key, worker_obj in self._workers.items():
            if worker_obj == worker:
                # Note: _GraphAdaptedWorker.__eq__() is overridden to support the '==' operator.
                return worker_key
        return None

    def _mapping_args(
        self, 
        kickoff_worker_key: str,
        current_worker_key: str,
    ) -> Tuple[Tuple[Any, ...], Dict[str, Any]]:
        """
        Resolve arguments mapping between workers that have dependency relationships.

        Parameters
        ----------
        kickoff_worker_key : str
            The key of the kickoff worker.
        current_worker_key : str
            The key of the current worker.
        
        Returns
        -------
        Tuple[Tuple[Any, ...], Dict[str, Any]]
            The mapped positional arguments and keyword arguments.
        """
        kickoff_worker_obj = self._workers[kickoff_worker_key]
        current_worker_obj = self._workers[current_worker_key]
        args_mapping_rule = current_worker_obj.args_mapping_rule
        dep_workers_keys = self._get_worker_dependencies(current_worker_key)
        assert kickoff_worker_key in dep_workers_keys

        def as_is_return_values(results: List[Any]) -> Tuple[Tuple, Dict[str, Any]]:
            next_args, next_kwargs = tuple(results), {}
            return next_args, next_kwargs

        def unpack_return_value(result: Any) -> Tuple[Tuple, Dict[str, Any]]:
            if dep_workers_keys != [kickoff_worker_key]:
                raise WorkerArgsMappingError(
                    f"The worker \"{current_worker_key}\" must has exactly one dependency for the args_mapping_rule=\"{ArgsMappingRule.UNPACK}\", "
                    f"but got {len(dep_workers_keys)} dependencies: {dep_workers_keys}"
                )
            # result is not allowed to be None, since None can not be unpacked.
            if isinstance(result, (List, Tuple)):
                # Similar args mapping logic to as_is_return_values()
                next_args, next_kwargs = tuple(result), {}
            elif isinstance(result, Mapping):
                next_args, next_kwargs = (), {**result}

            else:
                # Other types, including None, are not unpackable.
                raise WorkerArgsMappingError(
                    f"args_mapping_rule=\"{ArgsMappingRule.UNPACK}\" is only valid for "
                    f"tuple/list, or dict. But the worker \"{current_worker_key}\" got type \"{type(result)}\" from the kickoff worker \"{kickoff_worker_key}\"."
                )
            return next_args, next_kwargs

        def merge_return_values(results: List[Any]) -> Tuple[Tuple, Dict[str, Any]]:
            next_args, next_kwargs = tuple([results]), {}
            return next_args, next_kwargs

        if args_mapping_rule == ArgsMappingRule.AS_IS:
            next_args, next_kwargs = as_is_return_values([self._workers[dep_worker_key].output_buffer for dep_worker_key in dep_workers_keys])
        elif args_mapping_rule == ArgsMappingRule.UNPACK:
            next_args, next_kwargs = unpack_return_value(kickoff_worker_obj.output_buffer)
        elif args_mapping_rule == ArgsMappingRule.MERGE:
            next_args, next_kwargs = merge_return_values([self._workers[dep_worker_key].output_buffer for dep_worker_key in dep_workers_keys])
        elif args_mapping_rule == ArgsMappingRule.SUPPRESSED:
            next_args, next_kwargs = (), {}

        return next_args, next_kwargs

    def _propagate_inputs(
        self, 
        current_worker_key: str,
        next_args: Tuple[Any, ...],
        next_kwargs: Dict[str, Any],
        input_kwargs: Dict[str, Any],
    ) -> Tuple[Tuple[Any, ...], Dict[str, Any]]:
        """
        Resolve inputs propagation from the input buffer of the container Automa to every worker within the Automa.

        Parameters
        ----------
        current_worker_key : str
            The key of the current worker.
        next_args : Tuple[Any, ...]
            The positional arguments to be mapped.
        next_kwargs : Dict[str, Any]
            The keyword arguments to be mapped.
        input_kwargs : Dict[str, Any]
            The keyword arguments to be propagated from the input buffer of the container Automa.

        Returns
        -------
        Tuple[Tuple[Any, ...], Dict[str, Any]]
            The mapped positional arguments and keyword arguments.
        """
        current_worker_obj = self._workers[current_worker_key]
        input_kwargs = {k:v for k,v in input_kwargs.items() if k not in next_kwargs}
        next_kwargs = {**next_kwargs, **input_kwargs}
        rx_param_names_dict = current_worker_obj.get_input_param_names()
        next_args, next_kwargs = safely_map_args(next_args, next_kwargs, rx_param_names_dict)
        return next_args, next_kwargs

    def __repr__(self) -> str:
        # TODO : It's good to make __repr__() of Automa compatible with eval().
        # This feature depends on the implementation of __repr__() of workers.
        class_name = self.__class__.__name__
        workers_str = self._workers.__repr__()
        return f"{class_name}(workers={workers_str})"

    def __str__(self) -> str:
        d = {}
        for k, v in self._workers.items():
            d[k] = f"{v} depends on {getattr(v, 'dependencies', [])}"
        return json.dumps(d, ensure_ascii=False, indent=4)
        <|MERGE_RESOLUTION|>--- conflicted
+++ resolved
@@ -784,13 +784,8 @@
         else:
             # Add worker during the [Running Phase].
             deferred_task = _AddWorkerDeferredTask(
-<<<<<<< HEAD
-                key=key,
-                worker_obj=worker,
-=======
                 worker_key=key,
                 worker_obj=worker_obj,
->>>>>>> bcbe2546
                 dependencies=dependencies,
                 is_start=is_start,
                 args_mapping_rule=args_mapping_rule,
@@ -1251,13 +1246,8 @@
             for topology_task in tc_tasks:
                 if topology_task.task_type == "add_worker":
                     self._add_worker_incrementally(
-<<<<<<< HEAD
-                        key=topology_task.key,
-                        worker=topology_task.worker_obj,
-=======
                         key=topology_task.worker_key,
                         worker_obj=topology_task.worker_obj,
->>>>>>> bcbe2546
                         dependencies=topology_task.dependencies,
                         is_start=topology_task.is_start,
                         args_mapping_rule=topology_task.args_mapping_rule,
