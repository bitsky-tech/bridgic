import asyncio
import uuid
import threading

from typing import List, Any, Optional, Dict
from typing_extensions import override
from abc import ABCMeta, abstractmethod
from inspect import Parameter, _ParameterKind
from pydantic import BaseModel
from concurrent.futures import ThreadPoolExecutor

from bridgic.core.automa.worker import Worker
from bridgic.core.automa.interaction import Event, FeedbackSender, EventHandlerType, InteractionFeedback, Feedback, Interaction, InteractionException
from bridgic.core.automa.serialization import Snapshot
from bridgic.core.automa.arguments_descriptor import RuntimeContext
from bridgic.core.utils import msgpackx
from bridgic.core.utils.inspect_tools import get_param_names_by_kind
from bridgic.core.types.error import AutomaRuntimeError

class RunningOptions(BaseModel):
    debug: bool = False

<<<<<<< HEAD
=======
class _InteractionAndFeedback(BaseModel):
    interaction: Interaction
    feedback: Optional[InteractionFeedback] = None

class _InteractionEventException(Exception):
    """
    Exception raised when the `interact_with_human` method is called.
    For internal use only.
    `Interaction` obects are stored in `self.args` of the exception.
    """

>>>>>>> 875646c7
class Automa(Worker):
    _running_options: RunningOptions

    # For event handling.
    _event_handlers: Dict[str, EventHandlerType]
    _default_event_handler: EventHandlerType

    # For human interaction.
    _worker_interaction_indices: Dict[str, int]

    # Ongoing human interactions triggered by the `interact_with_human()` call from workers of the current Automa.
    # worker_key -> list of interactions.
    _ongoing_interactions: Dict[str, List[_InteractionAndFeedback]]

    _thread_pool: ThreadPoolExecutor
    _main_thread_id: int
    _main_loop: asyncio.AbstractEventLoop

    def __init__(
        self,
        name: str = None,
        thread_pool: Optional[ThreadPoolExecutor] = None,
    ):
        super().__init__()

        # Set the name of the Automa instance.
        self.name = name or f"automa-{uuid.uuid4().hex[:8]}"

        # Initialize the shared running options.
        self._running_options = RunningOptions()

        # Initialize data structures for event handling and human interactions
        self._event_handlers = {}
        self._default_event_handler = None
        self._worker_interaction_indices = {}
        self._ongoing_interactions = {}

        self._thread_pool = thread_pool

    @override
    def dump_to_dict(self) -> Dict[str, Any]:
        state_dict = super().dump_to_dict()
        state_dict["name"] = self.name
        state_dict["running_options"] = self._running_options
<<<<<<< HEAD
=======
        state_dict["ongoing_interactions"] = self._ongoing_interactions
>>>>>>> 875646c7
        return state_dict

    @override
    def load_from_dict(self, state_dict: Dict[str, Any]) -> None:
        super().load_from_dict(state_dict)
        self.name = state_dict["name"]
        self._running_options = state_dict["running_options"]
<<<<<<< HEAD
=======

        self._event_handlers = {}
        self._default_event_handler = None
        self._worker_interaction_indices = {}
        self._ongoing_interactions = state_dict["ongoing_interactions"]
        self._thread_pool = None

    @classmethod
    def load_from_snapshot(
        cls, 
        snapshot: Snapshot,
        thread_pool: Optional[ThreadPoolExecutor] = None,
    ) -> "Automa":
        # Here you can compare snapshot.serialization_version with SERIALIZATION_VERSION, and handle any necessary version compatibility issues if needed.
        automa = msgpackx.load_bytes(snapshot.serialized_bytes)
        if thread_pool:
            automa.thread_pool = thread_pool
        return automa

    @property
    def thread_pool(self) -> Optional[ThreadPoolExecutor]:
        return self._thread_pool

    @thread_pool.setter
    def thread_pool(self, executor: ThreadPoolExecutor) -> None:
        """
        Set the thread pool for parallel running of I/O-bound tasks.

        If an Automa is nested within another Automa, the thread pool of the top-level Automa will be used, rather than the thread pool of the nested Automa.
        """
        self._thread_pool = executor

    @abstractmethod
    def _locate_interacting_worker(self) -> Optional[str]:
        """
        Locate the worker that is currently interacting with human.

        Returns
        -------
        Optional[str]
            The necessary identifier of the worker that is currently interacting with human.
        """
        ...

    @abstractmethod
    def _get_worker_key(self, worker: Worker) -> Optional[str]:
        """
        Identify the worker key by the worker instance.
        """
        ...

    @abstractmethod
    def _get_worker_instance(self, worker_key: str) -> Worker:
        """
        Get the worker instance by the worker key.
        """
        ...
>>>>>>> 875646c7

    def is_top_level(self) -> bool:
        """
        Check if the current automa is the top-level automa.

        Returns
        -------
        bool
            True if the current automa is the top-level automa, False otherwise.
        """
        return self.parent is None

    def set_running_options(self, debug: bool = None):
        """
        Set running options for this Automa instance, and ensure these options propagate through (penetrate) all nested 
        Automa instances. For each option, if its value is None, the original value will be retained and not overwritten.

        When an option is set multiple times across different nested Automa instances, the setting from the outermost 
        (top-level) Automa will override the settings of all inner (nested) Automa instances.

        For example, if the top-level Automa instance sets `debug = True` and the nested instances sets `debug = False`, 
        then the nested Automa instance will run in debug mode, when the top-level Automa instance is executed.

        Parameters
        ----------
        debug : bool, optional
            Whether to enable debug mode. If not set, the effect is the same as setting `debug = False` by default.
        """
        if debug is not None:
            self._running_options.debug = debug

    def _get_top_running_options(self) -> RunningOptions:
        if self.parent is None:
            # Here we are at the top-level automa.
            return self._running_options
        return self.parent._get_top_running_options()

    ###############################################################
    ########## [Bridgic Event Handling Mechanism] starts ##########
    ###############################################################

    def register_event_handler(self, event_type: Optional[str], event_handler: EventHandlerType) -> None:
        """
        Register an event handler for the specified event type.

        Note: Only event handlers registered on the top-level Automa will be invoked to handle events.

        Parameters
        ----------
        event_type: Optional[str]
            The type of event to be handled. If set to None, the event handler will be registered as the default handler and will be used to handle all event types.
        event_handler: EventHandlerType
            The event handler to be registered.
        """
        if event_type is None:
            self._default_event_handler = event_handler
        else:
            self._event_handlers[event_type] = event_handler

    def unregister_event_handler(self, event_type: Optional[str]) -> None:
        """
        Unregister an event handler for the specified event type.

        Parameters
        ----------
        event_type: Optional[str]
            The type of event to be unregistered. If set to None, the default event handler will be unregistered.
        """
        if event_type in self._event_handlers:
            del self._event_handlers[event_type]
        if event_type is None:
            self._default_event_handler = None

    def unregister_all_event_handlers(self) -> None:
        """
        Unregister all event handlers.
        """
        self._event_handlers.clear()
        self._default_event_handler = None

    class _FeedbackSender(FeedbackSender):
        def __init__(
                self, 
                future: asyncio.Future[Feedback],
                post_loop: asyncio.AbstractEventLoop,
                ):
            self._future = future
            self._post_loop = post_loop
        
        def send(self, feedback: Feedback) -> None:
            try:
                current_loop = asyncio.get_running_loop()
            except Exception:
                current_loop = None
            try:
                if current_loop is self._post_loop:
                    self._future.set_result(feedback)
                else:
                    self._post_loop.call_soon_threadsafe(self._future.set_result, feedback)
            except asyncio.InvalidStateError:
                # Suppress the InvalidStateError to be raised, maybe due to timeout.
                import warnings
                warnings.warn(f"Feedback future already set. feedback: {feedback}", FutureWarning)

    @override
    def post_event(self, event: Event) -> None:
        """
        Post an event to the application layer outside the Automa.

        The event handler implemented by the application layer will be called in the same thread as the worker (maybe the main thread or a new thread from the thread pool).
        
        Note that `post_event` can be called in a non-async method or an async method.

        The event will be bubbled up to the top-level Automa, where it will be processed by the event handler registered with the event type.

        Parameters
        ----------
        event: Event
            The event to be posted.
        """
        def _handler_need_feedback_sender(handler: EventHandlerType):
            positional_param_names = get_param_names_by_kind(handler, Parameter.POSITIONAL_ONLY) + get_param_names_by_kind(handler, Parameter.POSITIONAL_OR_KEYWORD)
            var_positional_param_names = get_param_names_by_kind(handler, Parameter.VAR_POSITIONAL)
            return len(var_positional_param_names) > 0 or len(positional_param_names) > 1

        if self.parent is not None:
            # Bubble up the event to the top-level Automa.
            return self.parent.post_event(event)

        # Here is the top-level Automa.
        # Call event handlers
        if event.event_type in self._event_handlers:
            if _handler_need_feedback_sender(self._event_handlers[event.event_type]):
                self._event_handlers[event.event_type](event, feedback_sender=None)
            else:
                self._event_handlers[event.event_type](event)
        if self._default_event_handler is not None:
            if _handler_need_feedback_sender(self._default_event_handler):
                self._default_event_handler(event, feedback_sender=None)
            else:
                self._default_event_handler(event)

    def request_feedback(
        self, 
        event: Event,
        timeout: Optional[float] = None
    ) -> Feedback:
        """
        Request feedback for the specified event from the application layer outside the Automa. This method blocks the caller until the feedback is received.

        Note that `post_event` should only be called from within a non-async method running in the new thread of the Automa thread pool.

        Parameters
        ----------
        event: Event
            The event to be posted to the event handler implemented by the application layer.
        timeout: Optional[float]
            A float or int number of seconds to wait for if the feedback is not received. If None, then there is no limit on the wait time.

        Returns
        -------
        Feedback
            The feedback received from the application layer.

        Raises
        ------
        TimeoutError
            If the feedback is not received before the timeout. Note that the raised exception is the built-in `TimeoutError` exception, instead of asyncio.TimeoutError or concurrent.futures.TimeoutError!
        """
        if threading.get_ident() == self._main_thread_id:
            raise AutomaRuntimeError(
                f"`request_feedback` should only be called in a different thread from the main thread of the {self.name}. "
            )
        return asyncio.run_coroutine_threadsafe(
            self.request_feedback_async(event, timeout),
            self._main_loop
        ).result()

    async def request_feedback_async(
        self, 
        event: Event,
        timeout: Optional[float] = None
    ) -> Feedback:
        """
        Request feedback for the specified event from the application layer outside the Automa. This method blocks the caller until the feedback is received.

        The event handler implemented by the application layer will be called in the next event loop, in the main thread.

        Parameters
        ----------
        event: Event
            The event to be posted to the event handler implemented by the application layer.
        timeout: Optional[float]
            A float or int number of seconds to wait for if the feedback is not received. If None, then there is no limit on the wait time.

        Returns
        -------
        Feedback
            The feedback received from the application layer.

        Raises
        ------
        TimeoutError
            If the feedback is not received before the timeout. Note that the raised exception is the built-in `TimeoutError` exception, instead of asyncio.TimeoutError!
        """
        if self.parent is not None:
            # Bubble up the event to the top-level Automa.
            return await self.parent.request_feedback_async(event, timeout)
        
        # Here is the top-level Automa.
        event_loop = asyncio.get_running_loop()
        future = event_loop.create_future()
        feedback_sender = self._FeedbackSender(future, event_loop)
        # Call event handlers
        if event.event_type in self._event_handlers:
            self._event_handlers[event.event_type](event, feedback_sender)
        if self._default_event_handler is not None:
            self._default_event_handler(event, feedback_sender)

        try:
            return await asyncio.wait_for(future, timeout)
        except TimeoutError as e:
            # When python >= 3.11 here.
            raise TimeoutError(f"No feedback is received before timeout in Automa[{self.name}]") from e
        except asyncio.TimeoutError as e:
            # Version compatibility resolution: asyncio.wait_for raises asyncio.TimeoutError before python 3.11.
            # https://docs.python.org/3/library/asyncio-task.html#asyncio.wait_for
            raise TimeoutError(f"No feedback is received before timeout in Automa[{self.name}]") from e

    ###############################################################
    ########### [Bridgic Event Handling Mechanism] ends ###########
    ###############################################################

    ###############################################################
    ######## [Bridgic Human Interaction Mechanism] starts #########
    ###############################################################

    def interact_with_human(
        self,
        event: Event,
        interacting_worker: Optional[Worker] = None,
    ) -> InteractionFeedback:
        """
        Trigger an interruption in the "human-computer interaction" during the execution of Automa.

        Parameters
        ----------
        event: Event
            The event that triggered the interaction.
        interacting_worker: Optional[Worker]
            The worker that is currently interacting with human. If not provided, the worker will be located automatically.

        Returns
        -------
        InteractionFeedback
            The feedback received from the application layer.

        Raises
        ------
        _InteractionEventException
            If the Automa is not the top-level Automa and the `interact_with_human()` method is called by 
            one or more workers, this exception will be raised to the upper level Automa.
        """
        if not interacting_worker:
            kickoff_worker_key: str = self._locate_interacting_worker()
        else:
            kickoff_worker_key = self._get_worker_key(interacting_worker)

        if kickoff_worker_key:
            return self.interact_with_human_from_worker_key(event, kickoff_worker_key)
        raise AutomaRuntimeError(
            f"Get kickoff worker failed in Automa[{self.name}] "
            f"when trying to interact with human with event: {event}"
        )

    def interact_with_human_from_worker_key(
        self,
        event: Event,
        worker_key: str
    ) -> InteractionFeedback:
        # Match interaction_feedback to see if it matches
        matched_feedback: _InteractionAndFeedback = None
        cur_interact_index = self._get_and_increment_interaction_index(worker_key)
        if worker_key in self._ongoing_interactions:
            interaction_and_feedbacks = self._ongoing_interactions[worker_key]
            if cur_interact_index < len(interaction_and_feedbacks):
                matched_feedback = interaction_and_feedbacks[cur_interact_index]
                # Check the event type
                if event.event_type != matched_feedback.interaction.event.event_type:
                    raise AutomaRuntimeError(
                        f"Event type mismatch! Automa[{self.name}-worker[{worker_key}]]. "
                        f"interact_with_human passed-in event: {event}\n"
                        f"ongoing interaction && feedback: {matched_feedback}\n"
                    )
        if matched_feedback is None or matched_feedback.feedback is None:
            # Important: The interaction_id should be unique for each human interaction.
            interaction_id = uuid.uuid4().hex if matched_feedback is None else matched_feedback.interaction.interaction_id
            # Match interaction_feedback failed, raise an exception to go into the human interactioin process.
            raise _InteractionEventException(Interaction(
                interaction_id=interaction_id,
                event=event,
            ))
        else:
            # Match interaction_feedback succeeded, return it.
            return matched_feedback.feedback

    def _get_and_increment_interaction_index(self, worker_key: str) -> int:
        if worker_key not in self._worker_interaction_indices:
            cur_index = 0
            self._worker_interaction_indices[worker_key] = 0
        else:
            cur_index = self._worker_interaction_indices[worker_key]
        self._worker_interaction_indices[worker_key] += 1
        return cur_index

    ###############################################################
    ######### [Bridgic Human Interaction Mechanism] ends ##########
    ###############################################################

    def get_local_space(self, runtime_context: RuntimeContext) -> Dict[str, Any]:
        """
        Retrieve the local execution context (local space) associated with the current worker. 
        If you require the local space to be cleared after the completion of `automa.arun()`, 
        you may customize this behavior by overriding the `should_reset_local_space()` method.

        Parameters
        ----------
        runtime_context : RuntimeContext
            The runtime context.

        Returns
        -------
        Dict[str, Any]
            The local space.
        """
        worker_key = runtime_context.worker_key
        worker_obj = self._get_worker_instance(worker_key)
        return worker_obj.local_space

    def should_reset_local_space(self) -> bool:
        """
        This method indicates whether to reset the local space at the end of the arun method of Automa. 
        By default, it returns True, standing for resetting. Otherwise, it means doing nothing.
        
        Examples:
        --------
        ```python
        class MyAutoma(Automa):
            def should_reset_local_space(self) -> bool:
                return False
        ```
        """
        return True<|MERGE_RESOLUTION|>--- conflicted
+++ resolved
@@ -20,8 +20,6 @@
 class RunningOptions(BaseModel):
     debug: bool = False
 
-<<<<<<< HEAD
-=======
 class _InteractionAndFeedback(BaseModel):
     interaction: Interaction
     feedback: Optional[InteractionFeedback] = None
@@ -33,7 +31,6 @@
     `Interaction` obects are stored in `self.args` of the exception.
     """
 
->>>>>>> 875646c7
 class Automa(Worker):
     _running_options: RunningOptions
 
@@ -78,10 +75,7 @@
         state_dict = super().dump_to_dict()
         state_dict["name"] = self.name
         state_dict["running_options"] = self._running_options
-<<<<<<< HEAD
-=======
         state_dict["ongoing_interactions"] = self._ongoing_interactions
->>>>>>> 875646c7
         return state_dict
 
     @override
@@ -89,8 +83,6 @@
         super().load_from_dict(state_dict)
         self.name = state_dict["name"]
         self._running_options = state_dict["running_options"]
-<<<<<<< HEAD
-=======
 
         self._event_handlers = {}
         self._default_event_handler = None
@@ -148,7 +140,6 @@
         Get the worker instance by the worker key.
         """
         ...
->>>>>>> 875646c7
 
     def is_top_level(self) -> bool:
         """
