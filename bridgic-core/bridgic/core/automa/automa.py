import asyncio
import uuid
import threading

from typing import List, Any, Optional, Dict
from typing_extensions import override
from abc import ABCMeta, abstractmethod
from inspect import Parameter, _ParameterKind
from pydantic import BaseModel
from concurrent.futures import ThreadPoolExecutor

from bridgic.core.automa.worker import Worker
from bridgic.core.automa.interaction import Event, FeedbackSender, EventHandlerType, InteractionFeedback, Feedback, Interaction, InteractionException
from bridgic.core.automa.serialization import Snapshot
from bridgic.core.automa.arguments_descriptor import RuntimeContext
from bridgic.core.utils import msgpackx
from bridgic.core.utils.inspect_tools import get_param_names_by_kind
from bridgic.core.types.error import AutomaRuntimeError

class RunningOptions(BaseModel):
    debug: bool = False

class _InteractionAndFeedback(BaseModel):
    interaction: Interaction
    feedback: Optional[InteractionFeedback] = None

class _InteractionEventException(Exception):
    """
    Exception raised when the `interact_with_human` method is called.
    For internal use only.
    `Interaction` obects are stored in `self.args` of the exception.
    """

class Automa(Worker):
    _running_options: RunningOptions

    # For event handling.
    _event_handlers: Dict[str, EventHandlerType]
    _default_event_handler: EventHandlerType

    # For human interaction.
    _worker_interaction_indices: Dict[str, int]

    # Ongoing human interactions triggered by the `interact_with_human()` call from workers of the current Automa.
    # worker_key -> list of interactions.
    _ongoing_interactions: Dict[str, List[_InteractionAndFeedback]]

    _thread_pool: ThreadPoolExecutor
    _main_thread_id: int
    _main_loop: asyncio.AbstractEventLoop

    def __init__(
        self,
        name: str = None,
        thread_pool: Optional[ThreadPoolExecutor] = None,
    ):
        super().__init__()

        # Set the name of the Automa instance.
        self.name = name or f"automa-{uuid.uuid4().hex[:8]}"

        # Initialize the shared running options.
        self._running_options = RunningOptions()

        # Initialize data structures for event handling and human interactions
        self._event_handlers = {}
        self._default_event_handler = None
        self._worker_interaction_indices = {}
        self._ongoing_interactions = {}

        self._thread_pool = thread_pool

    @override
    def dump_to_dict(self) -> Dict[str, Any]:
        state_dict = super().dump_to_dict()
        state_dict["name"] = self.name
        state_dict["running_options"] = self._running_options
        state_dict["ongoing_interactions"] = self._ongoing_interactions
        return state_dict

    @override
    def load_from_dict(self, state_dict: Dict[str, Any]) -> None:
        super().load_from_dict(state_dict)
        self.name = state_dict["name"]
        self._running_options = state_dict["running_options"]

        self._event_handlers = {}
        self._default_event_handler = None
        self._worker_interaction_indices = {}
        self._ongoing_interactions = state_dict["ongoing_interactions"]
        self._thread_pool = None

    @classmethod
    def load_from_snapshot(
        cls, 
        snapshot: Snapshot,
        thread_pool: Optional[ThreadPoolExecutor] = None,
    ) -> "Automa":
        # Here you can compare snapshot.serialization_version with SERIALIZATION_VERSION, and handle any necessary version compatibility issues if needed.
        automa = msgpackx.load_bytes(snapshot.serialized_bytes)
        if thread_pool:
            automa.thread_pool = thread_pool
        return automa

    @property
    def thread_pool(self) -> Optional[ThreadPoolExecutor]:
        return self._thread_pool

    @thread_pool.setter
    def thread_pool(self, executor: ThreadPoolExecutor) -> None:
        """
        Set the thread pool for parallel running of I/O-bound tasks.

        If an Automa is nested within another Automa, the thread pool of the top-level Automa will be used, rather than the thread pool of the nested Automa.
        """
        self._thread_pool = executor

    @abstractmethod
    def _locate_interacting_worker(self) -> Optional[str]:
        """
        Locate the worker that is currently interacting with human.

        Returns
        -------
        Optional[str]
            The necessary identifier of the worker that is currently interacting with human.
        """
        ...

    @abstractmethod
    def _get_worker_key(self, worker: Worker) -> Optional[str]:
        """
        Identify the worker key by the worker instance.
        """
        ...

    @abstractmethod
    def _get_worker_instance(self, worker_key: str) -> Worker:
        """
        Get the worker instance by the worker key.
        """
        ...

    def is_top_level(self) -> bool:
        """
        Check if the current automa is the top-level automa.

        Returns
        -------
        bool
            True if the current automa is the top-level automa, False otherwise.
        """
        return self.parent is None

    def set_running_options(self, debug: bool = None):
        """
        Set running options for this Automa instance, and ensure these options propagate through (penetrate) all nested 
        Automa instances. For each option, if its value is None, the original value will be retained and not overwritten.

        When an option is set multiple times across different nested Automa instances, the setting from the outermost 
        (top-level) Automa will override the settings of all inner (nested) Automa instances.

        For example, if the top-level Automa instance sets `debug = True` and the nested instances sets `debug = False`, 
        then the nested Automa instance will run in debug mode, when the top-level Automa instance is executed.

        Parameters
        ----------
        debug : bool, optional
            Whether to enable debug mode. If not set, the effect is the same as setting `debug = False` by default.
        """
        if debug is not None:
            self._running_options.debug = debug

    def _get_top_running_options(self) -> RunningOptions:
        if self.parent is None:
            # Here we are at the top-level automa.
            return self._running_options
        return self.parent._get_top_running_options()

    ###############################################################
    ########## [Bridgic Event Handling Mechanism] starts ##########
    ###############################################################

    def register_event_handler(self, event_type: Optional[str], event_handler: EventHandlerType) -> None:
        """
        Register an event handler for the specified event type.

        Note: Only event handlers registered on the top-level Automa will be invoked to handle events.

        Parameters
        ----------
        event_type: Optional[str]
            The type of event to be handled. If set to None, the event handler will be registered as the default handler and will be used to handle all event types.
        event_handler: EventHandlerType
            The event handler to be registered.
        """
        if event_type is None:
            self._default_event_handler = event_handler
        else:
            self._event_handlers[event_type] = event_handler

    def unregister_event_handler(self, event_type: Optional[str]) -> None:
        """
        Unregister an event handler for the specified event type.

        Parameters
        ----------
        event_type: Optional[str]
            The type of event to be unregistered. If set to None, the default event handler will be unregistered.
        """
        if event_type in self._event_handlers:
            del self._event_handlers[event_type]
        if event_type is None:
            self._default_event_handler = None

    def unregister_all_event_handlers(self) -> None:
        """
        Unregister all event handlers.
        """
        self._event_handlers.clear()
        self._default_event_handler = None

    class _FeedbackSender(FeedbackSender):
        def __init__(
                self, 
                future: asyncio.Future[Feedback],
                post_loop: asyncio.AbstractEventLoop,
                ):
            self._future = future
            self._post_loop = post_loop
        
        def send(self, feedback: Feedback) -> None:
            try:
                current_loop = asyncio.get_running_loop()
            except Exception:
                current_loop = None
            try:
                if current_loop is self._post_loop:
                    self._future.set_result(feedback)
                else:
                    self._post_loop.call_soon_threadsafe(self._future.set_result, feedback)
            except asyncio.InvalidStateError:
                # Suppress the InvalidStateError to be raised, maybe due to timeout.
                import warnings
                warnings.warn(f"Feedback future already set. feedback: {feedback}", FutureWarning)

    @override
    def post_event(self, event: Event) -> None:
        """
        Post an event to the application layer outside the Automa.

        The event handler implemented by the application layer will be called in the same thread as the worker (maybe the main thread or a new thread from the thread pool).
        
        Note that `post_event` can be called in a non-async method or an async method.

        The event will be bubbled up to the top-level Automa, where it will be processed by the event handler registered with the event type.

        Parameters
        ----------
        event: Event
            The event to be posted.
        """
        def _handler_need_feedback_sender(handler: EventHandlerType):
            positional_param_names = get_param_names_by_kind(handler, Parameter.POSITIONAL_ONLY) + get_param_names_by_kind(handler, Parameter.POSITIONAL_OR_KEYWORD)
            var_positional_param_names = get_param_names_by_kind(handler, Parameter.VAR_POSITIONAL)
            return len(var_positional_param_names) > 0 or len(positional_param_names) > 1

        if self.parent is not None:
            # Bubble up the event to the top-level Automa.
            return self.parent.post_event(event)

        # Here is the top-level Automa.
        # Call event handlers
        if event.event_type in self._event_handlers:
            if _handler_need_feedback_sender(self._event_handlers[event.event_type]):
                self._event_handlers[event.event_type](event, feedback_sender=None)
            else:
                self._event_handlers[event.event_type](event)
        if self._default_event_handler is not None:
            if _handler_need_feedback_sender(self._default_event_handler):
                self._default_event_handler(event, feedback_sender=None)
            else:
                self._default_event_handler(event)

    def request_feedback(
        self, 
        event: Event,
        timeout: Optional[float] = None
    ) -> Feedback:
        """
        Request feedback for the specified event from the application layer outside the Automa. This method blocks the caller until the feedback is received.

        Note that `post_event` should only be called from within a non-async method running in the new thread of the Automa thread pool.

        Parameters
        ----------
        event: Event
            The event to be posted to the event handler implemented by the application layer.
        timeout: Optional[float]
            A float or int number of seconds to wait for if the feedback is not received. If None, then there is no limit on the wait time.

        Returns
        -------
        Feedback
            The feedback received from the application layer.

        Raises
        ------
        TimeoutError
            If the feedback is not received before the timeout. Note that the raised exception is the built-in `TimeoutError` exception, instead of asyncio.TimeoutError or concurrent.futures.TimeoutError!
        """
        if threading.get_ident() == self._main_thread_id:
            raise AutomaRuntimeError(
                f"`request_feedback` should only be called in a different thread from the main thread of the {self.name}. "
            )
        return asyncio.run_coroutine_threadsafe(
            self.request_feedback_async(event, timeout),
            self._main_loop
        ).result()

    async def request_feedback_async(
        self, 
        event: Event,
        timeout: Optional[float] = None
    ) -> Feedback:
        """
        Request feedback for the specified event from the application layer outside the Automa. This method blocks the caller until the feedback is received.

        The event handler implemented by the application layer will be called in the next event loop, in the main thread.

        Parameters
        ----------
        event: Event
            The event to be posted to the event handler implemented by the application layer.
        timeout: Optional[float]
            A float or int number of seconds to wait for if the feedback is not received. If None, then there is no limit on the wait time.

        Returns
        -------
        Feedback
            The feedback received from the application layer.

        Raises
        ------
        TimeoutError
            If the feedback is not received before the timeout. Note that the raised exception is the built-in `TimeoutError` exception, instead of asyncio.TimeoutError!
        """
        if self.parent is not None:
            # Bubble up the event to the top-level Automa.
            return await self.parent.request_feedback_async(event, timeout)
        
        # Here is the top-level Automa.
        event_loop = asyncio.get_running_loop()
        future = event_loop.create_future()
        feedback_sender = self._FeedbackSender(future, event_loop)
        # Call event handlers
        if event.event_type in self._event_handlers:
            self._event_handlers[event.event_type](event, feedback_sender)
        if self._default_event_handler is not None:
            self._default_event_handler(event, feedback_sender)

        try:
            return await asyncio.wait_for(future, timeout)
        except TimeoutError as e:
            # When python >= 3.11 here.
            raise TimeoutError(f"No feedback is received before timeout in Automa[{self.name}]") from e
        except asyncio.TimeoutError as e:
            # Version compatibility resolution: asyncio.wait_for raises asyncio.TimeoutError before python 3.11.
            # https://docs.python.org/3/library/asyncio-task.html#asyncio.wait_for
            raise TimeoutError(f"No feedback is received before timeout in Automa[{self.name}]") from e

    ###############################################################
    ########### [Bridgic Event Handling Mechanism] ends ###########
    ###############################################################

    ###############################################################
    ######## [Bridgic Human Interaction Mechanism] starts #########
    ###############################################################

<<<<<<< HEAD
    def interact_with_human(self, event: Event) -> InteractionFeedback:
        kickoff_worker_key: str = self._locate_interacting_worker()
        if kickoff_worker_key:
            return self.interact_with_human_from_worker_key(event, kickoff_worker_key)
        raise AutomaRuntimeError(
            f"Get kickoff worker failed in Automa[{self.name}] "
            f"when trying to interact with human with event: {event}"
        )

    def interact_with_human_from_worker(
        self,
        event: Event,
        worker: Worker
    ) -> InteractionFeedback:
        worker_key = self._get_worker_key(worker)
        if worker_key:
            return self.interact_with_human_from_worker_key(event, worker_key)
        raise AutomaRuntimeError(
            f"Not found worker[{worker}] in Automa[{self.name}] "
=======
    def interact_with_human(
        self,
        event: Event,
        interacting_worker: Optional[Worker] = None,
    ) -> InteractionFeedback:
        """
        Trigger an interruption in the "human-computer interaction" during the execution of Automa.

        Parameters
        ----------
        event: Event
            The event that triggered the interaction.
        interacting_worker: Optional[Worker]
            The worker that is currently interacting with human. If not provided, the worker will be located automatically.

        Returns
        -------
        InteractionFeedback
            The feedback received from the application layer.

        Raises
        ------
        _InteractionEventException
            If the Automa is not the top-level Automa and the `interact_with_human()` method is called by 
            one or more workers, this exception will be raised to the upper level Automa.
        """
        if not interacting_worker:
            kickoff_worker_key: str = self._locate_interacting_worker()
        else:
            kickoff_worker_key = self._get_worker_key(interacting_worker)

        if kickoff_worker_key:
            return self.interact_with_human_from_worker_key(event, kickoff_worker_key)
        raise AutomaRuntimeError(
            f"Get kickoff worker failed in Automa[{self.name}] "
>>>>>>> 875646c7
            f"when trying to interact with human with event: {event}"
        )

    def interact_with_human_from_worker_key(
        self,
        event: Event,
        worker_key: str
    ) -> InteractionFeedback:
        # Match interaction_feedback to see if it matches
        matched_feedback: _InteractionAndFeedback = None
        cur_interact_index = self._get_and_increment_interaction_index(worker_key)
        if worker_key in self._ongoing_interactions:
            interaction_and_feedbacks = self._ongoing_interactions[worker_key]
            if cur_interact_index < len(interaction_and_feedbacks):
                matched_feedback = interaction_and_feedbacks[cur_interact_index]
                # Check the event type
                if event.event_type != matched_feedback.interaction.event.event_type:
                    raise AutomaRuntimeError(
                        f"Event type mismatch! Automa[{self.name}-worker[{worker_key}]]. "
                        f"interact_with_human passed-in event: {event}\n"
                        f"ongoing interaction && feedback: {matched_feedback}\n"
                    )
        if matched_feedback is None or matched_feedback.feedback is None:
            # Important: The interaction_id should be unique for each human interaction.
            interaction_id = uuid.uuid4().hex if matched_feedback is None else matched_feedback.interaction.interaction_id
            # Match interaction_feedback failed, raise an exception to go into the human interactioin process.
            raise _InteractionEventException(Interaction(
                interaction_id=interaction_id,
                event=event,
            ))
        else:
            # Match interaction_feedback succeeded, return it.
            return matched_feedback.feedback

    def _get_and_increment_interaction_index(self, worker_key: str) -> int:
        if worker_key not in self._worker_interaction_indices:
            cur_index = 0
            self._worker_interaction_indices[worker_key] = 0
        else:
            cur_index = self._worker_interaction_indices[worker_key]
        self._worker_interaction_indices[worker_key] += 1
        return cur_index

    ###############################################################
    ######### [Bridgic Human Interaction Mechanism] ends ##########
    ###############################################################

    def get_local_space(self, runtime_context: RuntimeContext) -> Dict[str, Any]:
        """
        Retrieve the local execution context (local space) associated with the current worker. 
        If you require the local space to be cleared after the completion of `automa.arun()`, 
        you may customize this behavior by overriding the `should_reset_local_space()` method.

        Parameters
        ----------
        runtime_context : RuntimeContext
            The runtime context.

        Returns
        -------
        Dict[str, Any]
            The local space.
        """
        worker_key = runtime_context.worker_key
        worker_obj = self._get_worker_instance(worker_key)
        return worker_obj.local_space

    def should_reset_local_space(self) -> bool:
        """
        This method indicates whether to reset the local space at the end of the arun method of Automa. 
        By default, it returns True, standing for resetting. Otherwise, it means doing nothing.
        
        Examples:
        --------
        ```python
        class MyAutoma(Automa):
            def should_reset_local_space(self) -> bool:
                return False
        ```
        """
        return True<|MERGE_RESOLUTION|>--- conflicted
+++ resolved
@@ -377,27 +377,6 @@
     ######## [Bridgic Human Interaction Mechanism] starts #########
     ###############################################################
 
-<<<<<<< HEAD
-    def interact_with_human(self, event: Event) -> InteractionFeedback:
-        kickoff_worker_key: str = self._locate_interacting_worker()
-        if kickoff_worker_key:
-            return self.interact_with_human_from_worker_key(event, kickoff_worker_key)
-        raise AutomaRuntimeError(
-            f"Get kickoff worker failed in Automa[{self.name}] "
-            f"when trying to interact with human with event: {event}"
-        )
-
-    def interact_with_human_from_worker(
-        self,
-        event: Event,
-        worker: Worker
-    ) -> InteractionFeedback:
-        worker_key = self._get_worker_key(worker)
-        if worker_key:
-            return self.interact_with_human_from_worker_key(event, worker_key)
-        raise AutomaRuntimeError(
-            f"Not found worker[{worker}] in Automa[{self.name}] "
-=======
     def interact_with_human(
         self,
         event: Event,
@@ -433,7 +412,6 @@
             return self.interact_with_human_from_worker_key(event, kickoff_worker_key)
         raise AutomaRuntimeError(
             f"Get kickoff worker failed in Automa[{self.name}] "
->>>>>>> 875646c7
             f"when trying to interact with human with event: {event}"
         )
 
