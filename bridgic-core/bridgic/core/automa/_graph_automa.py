--- conflicted
+++ resolved
@@ -62,11 +62,8 @@
         self.is_output = is_output
         self.args_mapping_rule = args_mapping_rule
         self._decorated_worker = worker
-<<<<<<< HEAD
         # Build callback instances from builders
         self._decorated_worker_is_automa = isinstance(worker, GraphAutoma)
-=======
->>>>>>> d9dbfff7
         self._worker_callbacks = [cb.build() for cb in callback_builders]
 
     @override
@@ -484,12 +481,6 @@
                 f"duplicate workers with the same key '{key}' are not allowed to be added!"
             )
 
-<<<<<<< HEAD
-        # Merge callback builders from three layers: Global -> Automa (RunningOptions) -> Worker
-        effective_callback_builders = []
-        effective_callback_builders.extend(GlobalSetting.read().callback_builders)
-        effective_callback_builders.extend(self._running_options.callback_builders)
-=======
         # Merge callback builders: Global -> Ancestor Automa(s) -> Current Automa -> Nested Automa (if worker is automa) -> Worker
         effective_callback_builders = []
         effective_callback_builders.extend(GlobalSetting.read().callback_builders)
@@ -499,7 +490,6 @@
         if isinstance(worker, Automa):
             effective_callback_builders.extend(worker._running_options.callback_builders)
         # Include the callback builders from the worker itself.
->>>>>>> d9dbfff7
         effective_callback_builders.extend(callback_builders)
 
         # Note: the dependencies argument must be a new copy of the list, created with list(dependencies).
@@ -516,11 +506,7 @@
             is_start=is_start,
             is_output=is_output,
             args_mapping_rule=args_mapping_rule,
-<<<<<<< HEAD
-            callback_builders=effective_callback_builders, # TODO: add trace_context to callbacks
-=======
             callback_builders=effective_callback_builders,
->>>>>>> d9dbfff7
         )
 
         # Register the worker_obj.
@@ -538,8 +524,6 @@
                 self._worker_forwards[trigger] = []
             self._worker_forwards[trigger].append(key)
 
-<<<<<<< HEAD
-=======
         # If the added worker is an automa, recursively propagate callbacks to inner workers.
         if new_worker_obj.is_automa():
             nested_automa = new_worker_obj.get_decorated_worker()
@@ -592,7 +576,6 @@
                         callback_builders=callback_builders,
                     )
 
->>>>>>> d9dbfff7
     def _remove_worker_incrementally(
         self,
         key: str
@@ -1311,14 +1294,7 @@
 
         # If this is the top-level automa, execute its callbacks separately.
         if is_top_level:
-<<<<<<< HEAD
-            effective_builders = []
-            effective_builders.extend(GlobalSetting.read().callback_builders)
-            effective_builders.extend(self._running_options.callback_builders)
-            automa_callbacks = [cb.build() for cb in effective_builders]
-=======
             automa_callbacks = self._get_automa_callbacks()
->>>>>>> d9dbfff7
 
             for callback in automa_callbacks:
                 await callback.on_worker_start(
@@ -1494,16 +1470,8 @@
 
             # Handle exceptions with callbacks at the top-level automa before re-raising them.
             if is_top_level:
-<<<<<<< HEAD
-                # Collect callbacks from GlobalSetting and RunningOptions for top-level automa
-                effective_builders = []
-                effective_builders.extend(GlobalSetting.read().callback_builders)
-                effective_builders.extend(self._running_options.callback_builders)
-                automa_callbacks = [cb.build() for cb in effective_builders]
-=======
                 # Get cached callbacks for top-level automa
                 automa_callbacks = self._get_automa_callbacks()
->>>>>>> d9dbfff7
 
                 # Process interaction exceptions with callbacks (they cannot be suppressed, but callbacks can observe them)
                 for e in interaction_exceptions + non_interaction_exceptions:
@@ -1595,14 +1563,6 @@
         self._automa_running = False
 
         # Get result before calling callbacks
-<<<<<<< HEAD
-        result = None
-        if is_output_worker_keys:
-            result = self._worker_output.get(list(is_output_worker_keys)[0], None)
-        
-        # If this is the top-level automa, execute its callbacks separately.
-        if is_top_level:
-=======
         if is_output_worker_keys:
             result = self._worker_output.get(list(is_output_worker_keys)[0], None)
         else:
@@ -1611,17 +1571,11 @@
         # If this is the top-level automa, execute its callbacks separately.
         if is_top_level:
             automa_callbacks = self._get_automa_callbacks()
->>>>>>> d9dbfff7
             for callback in automa_callbacks:
                 await callback.on_worker_end(
                     key=self.name,
                     is_top_level=True,
                     parent=None,
-<<<<<<< HEAD
-                    arguments={"args": args, "kwargs": kwargs},
-                    result=result,
-                )
-=======
                     arguments={
                         "args": self._input_buffer.args,
                         "kwargs": self._input_buffer.kwargs,
@@ -1631,7 +1585,6 @@
                     result=result,
                 )
 
->>>>>>> d9dbfff7
         return result
 
     def _get_worker_dependencies(self, worker_key: str) -> List[str]:
