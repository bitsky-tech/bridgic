"""
The Args module provides Arguments Mapping and Arguments Injection mechanisms in Bridgic.
"""

from bridgic.core.types._common import ArgsMappingRule, ResultDispatchingRule
from bridgic.core.automa.args._args_descriptor import From, System, RuntimeContext
<<<<<<< HEAD
from bridgic.core.automa.args._args_binding import (
    Distribute, 
    set_func_signature, 
    set_method_signature, 
    override_func_signature, 
    safely_map_args
)
=======
from bridgic.core.automa.args._args_binding import InOrder
>>>>>>> 8431a38e

__all__ = [
    "ArgsMappingRule",
    "ResultDispatchingRule",
    "From",
    "System",
    "RuntimeContext",
<<<<<<< HEAD
    "Distribute",
    "set_func_signature",
    "set_method_signature",
    "override_func_signature",
    "safely_map_args"
=======
    "InOrder"
>>>>>>> 8431a38e
]<|MERGE_RESOLUTION|>--- conflicted
+++ resolved
@@ -4,17 +4,13 @@
 
 from bridgic.core.types._common import ArgsMappingRule, ResultDispatchingRule
 from bridgic.core.automa.args._args_descriptor import From, System, RuntimeContext
-<<<<<<< HEAD
 from bridgic.core.automa.args._args_binding import (
-    Distribute, 
+    InOrder, 
     set_func_signature, 
     set_method_signature, 
     override_func_signature, 
     safely_map_args
 )
-=======
-from bridgic.core.automa.args._args_binding import InOrder
->>>>>>> 8431a38e
 
 __all__ = [
     "ArgsMappingRule",
@@ -22,13 +18,9 @@
     "From",
     "System",
     "RuntimeContext",
-<<<<<<< HEAD
-    "Distribute",
+    "InOrder",
     "set_func_signature",
     "set_method_signature",
     "override_func_signature",
     "safely_map_args"
-=======
-    "InOrder"
->>>>>>> 8431a38e
 ]