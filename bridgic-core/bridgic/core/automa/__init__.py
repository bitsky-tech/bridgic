--- conflicted
+++ resolved
@@ -2,32 +2,16 @@
 This module contains the core automa classes and functions.
 """
 
-<<<<<<< HEAD
-from bridgic.core.automa.automa import Automa, _InteractionAndFeedback, _InteractionEventException
-from bridgic.core.automa.graph_automa import GraphAutoma
-from bridgic.core.automa.arguments_descriptor import From, RuntimeContext, System
-from bridgic.core.automa.worker_decorator import worker
-from bridgic.core.automa.serialization import Snapshot
-from bridgic.core.types.common import ArgsMappingRule
-from bridgic.core.types.error import *
-=======
 from bridgic.core.automa._automa import Automa, Snapshot
 from bridgic.core.automa._graph_automa import GraphAutoma
 from bridgic.core.automa.worker._worker_decorator import worker
 from bridgic.core.types._error import *
->>>>>>> 6e30a7ff
 
 __all__ = [
     "Automa",
     "GraphAutoma",
     "Snapshot",
     "worker",
-<<<<<<< HEAD
-    "Snapshot",
-    "AutomaCompilationError",
-    "AutomaDeclarationError",
-=======
->>>>>>> 6e30a7ff
     "WorkerSignatureError",
     "WorkerArgsMappingError",
     "WorkerArgsInjectionError",
