"""
This module contains the core automa classes and functions.
"""

from bridgic.core.automa.automa import Automa, _InteractionAndFeedback, _InteractionEventException
from bridgic.core.automa.graph_automa import GraphAutoma
<<<<<<< HEAD
from bridgic.core.automa.interaction import Event, Feedback, FeedbackSender, InteractionFeedback, InteractionException
from bridgic.core.automa.concurrent_automa import ConcurrentAutoma
from bridgic.core.automa.sequential_automa import SequentialAutoma
=======
>>>>>>> 47745b91
from bridgic.core.automa.arguments_descriptor import From, RuntimeContext, System
from bridgic.core.automa.worker_decorator import worker
from bridgic.core.automa.serialization import Snapshot
from bridgic.core.types.common import ArgsMappingRule
from bridgic.core.types.error import *

__all__ = [
    "Automa",
    "_InteractionAndFeedback",
    "_InteractionEventException",
    "GraphAutoma",
<<<<<<< HEAD
    "Event",
    "Feedback",
    "FeedbackSender",
    "InteractionFeedback",
    "InteractionException",
    "ConcurrentAutoma",
    "SequentialAutoma",
=======
>>>>>>> 47745b91
    "worker",
    "Snapshot",
    "AutomaCompilationError",
    "AutomaDeclarationError",
    "WorkerSignatureError",
    "WorkerArgsMappingError",
    "AutomaRuntimeError",
    "AutomaDataInjectionError",
    "ArgsMappingRule",
    "From",
    "RuntimeContext",
    "System",
]<|MERGE_RESOLUTION|>--- conflicted
+++ resolved
@@ -4,12 +4,6 @@
 
 from bridgic.core.automa.automa import Automa, _InteractionAndFeedback, _InteractionEventException
 from bridgic.core.automa.graph_automa import GraphAutoma
-<<<<<<< HEAD
-from bridgic.core.automa.interaction import Event, Feedback, FeedbackSender, InteractionFeedback, InteractionException
-from bridgic.core.automa.concurrent_automa import ConcurrentAutoma
-from bridgic.core.automa.sequential_automa import SequentialAutoma
-=======
->>>>>>> 47745b91
 from bridgic.core.automa.arguments_descriptor import From, RuntimeContext, System
 from bridgic.core.automa.worker_decorator import worker
 from bridgic.core.automa.serialization import Snapshot
@@ -21,16 +15,6 @@
     "_InteractionAndFeedback",
     "_InteractionEventException",
     "GraphAutoma",
-<<<<<<< HEAD
-    "Event",
-    "Feedback",
-    "FeedbackSender",
-    "InteractionFeedback",
-    "InteractionException",
-    "ConcurrentAutoma",
-    "SequentialAutoma",
-=======
->>>>>>> 47745b91
     "worker",
     "Snapshot",
     "AutomaCompilationError",
