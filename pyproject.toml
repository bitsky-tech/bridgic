[project]
name = "bridgic"
<<<<<<< HEAD
version = "0.1.3.dev1"
=======
version = "0.1.3.post1"
>>>>>>> 0c8ad5f0
license = {text = "MIT"}
classifiers = [
    "Programming Language :: Python :: 3",
]
description = "Bridgic is a project that enables developers to develop agents/workflows in a more natural and flexible way, consisting of several Python packages."
keywords = ["LLM", "devtools", "workflow", "agent"]
readme = "README.md"
requires-python = ">=3.10"
authors = [
    { name = "Tielei Zhang", email = "zhangtl04@gmail.com" },
]
dependencies = [
<<<<<<< HEAD
    "bridgic-core>=0.1.3.dev1,<0.2.0",
    "bridgic-llms-openai-like>=0.1.2.dev1,<0.2.0",
=======
    "bridgic-core>=0.1.3,<0.2.0",
    "bridgic-llms-openai-like>=0.1.1,<0.2.0",
>>>>>>> 0c8ad5f0
]

[dependency-groups]
dev = [
    "pytest>=8.4.0",
    "pytest-asyncio>=1.0.0",
    "pytest-cov>=4.0.0",
]
publish = [
    "tomli>=2.0.0",
]

[build-system]
requires = ["hatchling"]
build-backend = "hatchling.build"

[tool.hatch.build]
include = ["/meta/bridgic/"]

[tool.hatch.build.targets.wheel.sources]
"/meta/bridgic" = "bridgic"

[tool.uv.sources]
bridgic-core = { path = "./bridgic-core", editable = true }
bridgic-llms-openai-like = { path = "./bridgic-integration/llms/bridgic-llms-openai-like", editable = true }<|MERGE_RESOLUTION|>--- conflicted
+++ resolved
@@ -1,10 +1,6 @@
 [project]
 name = "bridgic"
-<<<<<<< HEAD
-version = "0.1.3.dev1"
-=======
 version = "0.1.3.post1"
->>>>>>> 0c8ad5f0
 license = {text = "MIT"}
 classifiers = [
     "Programming Language :: Python :: 3",
@@ -17,13 +13,8 @@
     { name = "Tielei Zhang", email = "zhangtl04@gmail.com" },
 ]
 dependencies = [
-<<<<<<< HEAD
-    "bridgic-core>=0.1.3.dev1,<0.2.0",
-    "bridgic-llms-openai-like>=0.1.2.dev1,<0.2.0",
-=======
     "bridgic-core>=0.1.3,<0.2.0",
     "bridgic-llms-openai-like>=0.1.1,<0.2.0",
->>>>>>> 0c8ad5f0
 ]
 
 [dependency-groups]
