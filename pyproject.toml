--- conflicted
+++ resolved
@@ -1,10 +1,6 @@
 [project]
 name = "bridgic"
-<<<<<<< HEAD
-version = "0.1.5.dev1"
-=======
-version = "0.2.0"
->>>>>>> 6d6960e4
+version = "0.2.1.dev1"
 license = {text = "MIT"}
 classifiers = [
     "Programming Language :: Python :: 3",
@@ -18,12 +14,8 @@
     { name = "Tielei Zhang", email = "zhangtl04@gmail.com" },
 ]
 dependencies = [
-<<<<<<< HEAD
-    "bridgic-core>=0.1.5.dev1,<0.2.0",
-=======
-    "bridgic-core>=0.2.0,<0.3.0",
+    "bridgic-core>=0.2.1.dev1,<0.3.0",
     "bridgic-asl>=0.1.0,<0.2.0",
->>>>>>> 6d6960e4
     "bridgic-llms-openai-like>=0.1.1,<0.2.0",
 ]
 
