[project]
name = "bridgic-protocols-mcp"
version = "0.1.0.dev2"
license = {text = "MIT"}
classifiers = [
    "Programming Language :: Python :: 3",
    "Programming Language :: Python :: 3.10",
    "Programming Language :: Python :: 3.11",
    "Programming Language :: Python :: 3.12",
    "Programming Language :: Python :: 3.13",
]
description = "Model Context Protocol (MCP) integration for Bridgic."
readme = "README.md"
requires-python = ">=3.10"
authors = [
    { name = "Tielei Zhang", email = "zhangtl04@gmail.com" },
]
dependencies = [
<<<<<<< HEAD
    "bridgic-core>=0.2.0",
    "mcp>=1.24.0",
=======
    "bridgic-core>=0.2.1.dev2",
    "mcp>=1.15.0",
>>>>>>> 9ded8301
    "fastmcp>=2.13.0",
    "websockets>=15.0.1",
]

[dependency-groups]
dev = [
    "pytest>=8.4.0",
    "pytest-asyncio>=1.0.0",
    "click>=8.1.0",
]

[tool.pytest.ini_options]
addopts = ["--tb=short", "--verbose"]

[build-system]
requires = ["hatchling"]
build-backend = "hatchling.build"

[tool.hatch.build]
include = ["bridgic/"]

[tool.uv.sources]
bridgic-core = { workspace = true }
<|MERGE_RESOLUTION|>--- conflicted
+++ resolved
@@ -16,13 +16,8 @@
     { name = "Tielei Zhang", email = "zhangtl04@gmail.com" },
 ]
 dependencies = [
-<<<<<<< HEAD
-    "bridgic-core>=0.2.0",
+    "bridgic-core>=0.2.1.dev2",
     "mcp>=1.24.0",
-=======
-    "bridgic-core>=0.2.1.dev2",
-    "mcp>=1.15.0",
->>>>>>> 9ded8301
     "fastmcp>=2.13.0",
     "websockets>=15.0.1",
 ]
